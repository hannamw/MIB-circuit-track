{
 "cells": [
  {
   "cell_type": "code",
   "execution_count": 1,
   "metadata": {},
   "outputs": [],
   "source": [
    "%load_ext autoreload\n",
    "%autoreload 2\n",
    "\n",
    "from functools import partial\n",
    "\n",
    "import torch\n",
    "from nnsight.models import UnifiedTransformer\n",
    "from transformer_lens import HookedTransformer\n",
    "\n",
    "from graph import Graph\n",
    "from circuit_loading import load_graph_from_json, load_graph_from_pt\n",
    "\n",
    "from gt_dataset import EAPDataset\n",
    "from attribute import attribute\n",
    "from metrics import get_metric\n",
    "from evaluate_graph import evaluate_graph, evaluate_baseline"
   ]
  },
  {
   "cell_type": "code",
   "execution_count": 13,
   "metadata": {},
   "outputs": [],
   "source": [
    "g = load_graph_from_json(\"circuits/gpt2_greater_than_NAP_allscores.json\")"
   ]
  },
  {
   "cell_type": "code",
   "execution_count": 14,
   "metadata": {},
   "outputs": [
    {
     "data": {
      "text/plain": [
       "tensor([ 1.4189e+03,  5.1311e+02,  1.5354e+02, -2.1411e+02, -1.0105e+02,\n",
       "         8.9035e+01,  6.3193e+02, -8.4554e+02,  1.4313e+02,  2.9599e+02,\n",
       "         5.0182e+01, -1.5781e+02, -3.4137e+01, -1.3029e+02,  2.4296e+01,\n",
       "         8.8430e+02,  7.1703e+02, -5.3439e+01,  3.9196e+02,  1.7099e+03,\n",
       "        -6.7132e+02, -9.9035e+02, -2.4685e+01, -1.9234e+02,  2.4211e+02,\n",
       "        -5.3149e+01,  1.9910e+03, -1.0896e+01,  8.9546e+01, -6.0340e+01,\n",
       "        -3.0446e-01,  7.9636e+02,  9.1999e+01,  3.2536e+02, -2.1522e+01,\n",
       "         7.4820e+02, -3.0016e+02, -8.4368e+01, -4.3942e+02,  5.3406e+01,\n",
       "         1.7520e+03, -1.5957e+02, -1.7541e+02, -1.7829e+01, -1.3082e+03,\n",
       "        -1.8829e+02,  7.2311e+02,  1.2810e+02,  6.7017e+02, -1.7926e+02,\n",
       "         3.6622e+02,  5.1026e+02,  9.1948e+01, -7.1471e+01,  4.3553e+02,\n",
       "        -3.9730e+02,  1.6829e+02,  8.3843e+01, -1.0471e+02,  3.9639e+02,\n",
       "        -1.3703e+02,  1.4891e+02,  3.0435e+02, -1.7614e+02, -1.5656e+01,\n",
       "        -1.9430e+02,  5.7783e+02,  4.2043e+02, -1.2327e+02,  3.2157e+02,\n",
       "         6.9136e+01, -2.9874e+02,  2.0463e-01,  2.5834e+02, -1.1622e+01,\n",
       "        -4.2674e+02, -1.1103e+02,  7.2263e+00,  1.5285e+01, -3.4824e+00,\n",
       "         5.9352e+02,  1.9509e+03, -5.9408e+02, -4.6139e+02, -8.5489e+01,\n",
       "        -1.9370e+01,  2.1577e+03,  2.2645e+00,  1.0884e+02, -4.1817e+02,\n",
       "        -1.4400e+02,  1.4278e+02,  3.2327e+02,  2.7424e+02,  6.8144e+00,\n",
       "         4.8590e+00,  3.9632e+01, -5.4158e+01, -2.3854e+00, -4.8352e+02,\n",
       "         1.8228e+03, -2.0343e+02, -1.2747e+03,  1.0250e+03, -1.8741e+02,\n",
       "        -3.3618e+02,  1.3153e+02,  8.2471e+01, -2.5240e+02,  5.6836e+02,\n",
       "         4.1760e+02,  4.3748e+02, -1.3047e+02,  8.0191e+01,  5.6920e+02,\n",
       "         1.6593e+02,  3.3597e+02,  3.2903e+03, -2.4679e+01,  2.2362e+02,\n",
       "        -2.1167e+02, -5.4584e+01, -2.0853e+02, -2.7046e+02,  1.0773e+03,\n",
       "         2.7229e+02, -1.6867e+02, -5.9011e+02, -3.2095e+02,  1.0212e+03,\n",
       "        -3.5542e+01, -5.1475e+02,  2.8859e+03, -7.3637e+01, -6.3888e+01,\n",
       "         1.7421e+02, -1.1582e+02, -1.8280e+02, -4.2133e+01, -2.9365e+02,\n",
       "         3.7371e+02,  3.1360e+02, -1.7759e+01, -1.0263e+01, -3.8019e+02,\n",
       "         2.2696e+02, -2.0860e+02, -1.8787e+02,  7.9466e+01, -5.0576e+02,\n",
       "        -2.1116e+02, -1.5354e+02,  2.2539e+03, -3.4692e+02,  1.9896e+03,\n",
       "        -2.5222e+01, -2.6172e+01, -5.8823e+01, -1.4816e+01, -5.2565e+02,\n",
       "         1.8291e+03, -3.8007e+01,  1.2206e+02, -5.7518e+02,  2.7909e+01,\n",
       "        -4.2547e+00,  1.3414e+03, -7.2363e+02,  1.2142e+02,  5.2580e+01,\n",
       "        -3.1624e+01, -5.4955e+01,  3.5082e+01,  6.9103e+02, -4.9310e+01,\n",
       "         1.4166e+02, -1.5676e+01,  7.4986e+01,  9.1262e+02,  6.7551e+01,\n",
       "        -9.4054e+01,  9.2471e+01,  3.8220e+02, -1.4529e+02,  1.5050e+02,\n",
       "         1.1664e+02, -1.5707e+01,  1.8968e+03,  1.3877e+02,  3.2889e+01,\n",
       "         4.9187e+01, -1.4535e+02,  4.3828e+01, -3.2929e+02,  7.4560e+01,\n",
       "         2.4415e+03, -6.3055e+00,  7.2766e+00, -9.8590e+01,  1.3405e+03,\n",
       "         1.2934e+02,  2.0544e+02,  2.4582e+02,  9.3115e+01, -1.0101e+02,\n",
       "         4.5853e+02, -6.2278e+01,  4.6651e+02, -1.2862e+02, -7.7115e+01,\n",
       "         1.9594e+02, -1.3209e+03, -5.5064e+01,  1.2002e+03, -2.8087e+02,\n",
       "         7.8332e+02, -8.9737e+01,  7.7653e+01, -2.1330e+01, -1.1367e+02,\n",
       "         2.2136e+00,  5.5534e+00,  4.7014e+02,  1.3735e+03, -1.7768e+02,\n",
       "        -3.7799e+02,  6.5928e+02, -2.0571e+01, -3.0285e+02, -2.4605e+01,\n",
       "        -2.6394e+01, -4.5251e+01, -1.7701e+02, -1.3311e+02, -1.0200e+02,\n",
       "         3.8689e+02, -2.2204e+01, -4.4496e+01, -2.3489e+03,  2.3122e+02,\n",
       "        -3.1060e+02,  4.5444e+01, -1.3275e+01, -1.2856e+02, -3.4659e+02,\n",
       "         2.1231e+02,  2.3601e+02, -1.3569e+03,  2.3534e+01,  1.4435e+02,\n",
       "         1.6339e+01, -7.1968e+01, -9.8094e+00,  2.1238e+02,  2.0117e+01,\n",
       "        -2.7690e+01, -5.6101e+01, -1.2658e+02,  1.7446e+02,  3.8795e+02,\n",
       "         3.9803e+02, -1.0995e+03,  3.7229e+01,  1.5096e+02,  7.8922e+01,\n",
       "         2.9483e+00,  1.8520e+01,  9.9209e+02, -3.9789e+02,  2.3042e+03,\n",
       "        -3.2408e+02, -2.8310e+02, -7.9553e+02,  1.1034e+02,  7.1243e+02,\n",
       "        -2.4295e+01,  2.2414e+03,  1.4875e+02,  3.5850e+01,  1.4958e+02,\n",
       "        -6.2081e+01, -5.8910e+01,  7.1906e+01, -8.6566e+02, -6.3196e+02,\n",
       "         9.5196e+01, -1.7052e+02, -2.0971e+02,  3.0270e+03, -2.7887e+02,\n",
       "        -5.5795e+01,  2.3015e+02, -9.5787e+01, -2.6318e+01,  2.0550e+02,\n",
       "        -4.2235e+02,  5.4448e+01, -2.5517e+02, -7.9029e+01, -1.9626e+02,\n",
       "        -3.2236e+02, -8.6607e+01,  8.0093e+01,  1.2142e+02, -1.9326e+01,\n",
       "         3.3064e+02, -1.9323e+02,  6.0006e+02,  8.2950e+01, -1.5570e+02,\n",
       "        -5.6764e+02, -8.3891e+02,  1.4628e+02,  6.2072e+02, -1.3567e+02,\n",
       "         4.9581e+02, -1.5657e+02, -3.1121e+02, -2.0130e+02, -6.1357e+02,\n",
       "        -1.4384e+02,  1.8827e+01,  1.4634e+02, -2.6555e+01,  1.8134e+02,\n",
       "        -1.4454e+01, -1.6424e+02, -7.3780e+01, -2.0508e+01, -3.1083e+02,\n",
       "         1.8677e+02,  3.8891e+02,  1.2012e+02, -1.6099e+02, -9.1190e+01,\n",
       "        -1.7292e+02, -6.8280e+01,  2.0662e+02,  1.5661e+02,  8.0004e+02,\n",
       "         3.6824e+02, -2.3005e+02, -8.0602e+02,  2.5047e+02, -3.5749e+02,\n",
       "         5.1179e+00, -7.3626e+01,  1.1499e+02,  1.2122e+02, -2.3050e+01,\n",
       "        -1.8059e+01, -1.6127e+01, -2.7066e+02,  3.2028e+01,  9.5035e+02,\n",
       "        -6.0289e+01, -1.3065e+03,  2.0556e+02,  3.1369e+02, -3.6159e+02,\n",
       "        -2.2036e+02, -5.8888e+01, -1.9593e+01, -6.7114e+02,  5.7832e+02,\n",
       "         6.5317e+01,  2.2753e+02, -9.2288e+01, -4.6419e+01,  3.3587e+02,\n",
       "         3.8625e+02, -7.7727e+02,  6.5511e+02, -1.5367e+01,  3.6028e+02,\n",
       "         1.3493e+03,  1.9197e+03, -6.5750e+01,  6.8653e+01,  7.6059e+02,\n",
       "        -2.0352e+02,  1.2508e+02, -8.7496e+01,  2.5644e+02,  2.0654e+02,\n",
       "         5.0472e+02,  7.1465e+01,  5.7718e+01,  3.0171e+02, -1.1259e+02,\n",
       "         1.6756e+02,  1.0329e+02, -5.2470e+01,  2.5410e+02, -2.9722e+02,\n",
       "        -2.3771e+02,  1.5811e+03, -1.9196e+02,  1.0415e+03,  1.7297e+01,\n",
       "        -1.3391e+02, -1.4646e+02,  1.5456e+02, -2.3606e+02, -1.1730e+02,\n",
       "         6.8298e+01, -8.7045e+01, -2.3619e+02,  1.1980e+02,  1.0033e+02,\n",
       "        -2.2486e+02,  6.8256e+01, -1.4486e+02, -1.3038e+02, -6.5080e+02,\n",
       "        -9.0562e+01, -1.5948e+02,  9.3507e+01,  4.8383e+02, -2.6077e+02,\n",
       "        -5.8130e+01, -2.9853e+02, -1.5237e+02, -9.2377e+02,  1.2674e+03,\n",
       "        -1.3874e+02, -2.7002e+02,  1.5680e+02,  2.2889e+03, -2.6943e+02,\n",
       "        -5.4386e+02,  2.8733e+02,  1.6092e+03,  1.5943e+03, -5.1829e+02,\n",
       "         2.3127e+02,  4.0689e+01,  8.6193e+01,  6.8559e+01,  2.4675e+02,\n",
       "         2.4507e+02,  1.7503e+02,  5.4636e+02, -7.6831e+01,  1.9794e+03,\n",
       "         9.4773e+01, -4.2602e+02,  3.2544e+01,  6.3537e+01, -5.4857e+02,\n",
       "         5.1317e+02, -4.2136e+01, -6.2704e+01, -2.9385e+01,  4.3314e+02,\n",
       "        -6.2632e+02,  1.0673e+03,  2.1430e+02, -1.7419e+02,  3.1061e+02,\n",
       "         1.2856e+02,  8.9142e+02, -6.4383e+01, -1.2128e+02, -4.3561e+02,\n",
       "         5.8350e+02, -6.4173e+01,  6.4265e+01,  1.2761e+03, -1.4866e+02,\n",
       "         2.8140e+02, -1.9550e+02, -5.9927e+02, -5.6207e+02,  2.8747e+02,\n",
       "        -7.7042e+02,  1.2182e+02, -2.3076e+02, -1.1413e+02, -2.7118e+02,\n",
       "        -1.4779e+02, -3.3368e+02,  1.2682e+02, -9.2271e+01, -5.1806e+02,\n",
       "        -1.7581e+02, -8.2954e+01,  1.0196e+03, -3.4738e+02, -6.1261e+01,\n",
       "        -1.0085e+02,  4.8778e+02, -8.6943e+01,  4.8821e+02, -8.3812e+01,\n",
       "         2.3069e+02,  6.0513e+01,  2.6433e+02, -2.2567e+02, -7.6947e+01,\n",
       "         7.7487e+02, -1.6562e+02,  1.2721e+03,  2.9683e+02, -2.2934e+02,\n",
       "         4.6834e+02,  4.9285e+01,  3.5527e+02, -5.9583e+02, -1.2412e+01,\n",
       "        -1.0772e+02, -2.9935e+02, -1.3505e+02, -2.8611e+01,  1.2314e+03,\n",
       "         1.1765e+02, -1.3941e+00,  4.7507e+01, -2.4613e+02, -2.5643e+01,\n",
       "         6.9776e+00,  2.4673e+02, -4.6323e+02,  1.0799e+03,  1.9525e+02,\n",
       "        -1.8541e+02,  4.5893e+02, -1.4723e+02, -1.1183e+02,  1.6052e+02,\n",
       "         1.0497e+02,  8.3313e+02, -3.7908e+02, -2.9110e+02,  2.2056e+01,\n",
       "         1.4210e+02, -3.0380e+02,  4.3091e+02,  1.3569e+02,  3.7355e+01,\n",
       "        -5.8927e+01,  2.0594e+03, -2.4796e+02, -2.9331e+02, -9.6886e+01,\n",
       "        -1.3066e+02, -1.0857e+02, -1.3468e+02,  4.6844e+02, -2.9113e+02,\n",
       "         5.0512e+02,  2.3092e+02,  6.1182e+01,  6.6021e+02, -1.0877e+02,\n",
       "         3.4598e+02,  3.3319e+01, -1.7625e+01, -1.5160e+02, -2.8320e+02,\n",
       "        -1.8267e+02,  4.5210e+02,  2.2242e+00,  3.3901e+01, -1.2174e+02,\n",
       "        -1.3454e+01, -1.1979e+03,  4.2294e+01,  1.8787e+02, -4.5235e+01,\n",
       "         1.7654e+02, -1.5042e+02,  8.9287e+01, -1.4228e+02,  3.3935e+02,\n",
       "        -5.6249e+01, -6.2000e+00,  1.2697e+02, -2.7485e+02, -6.1772e+02,\n",
       "         1.4703e+02,  2.5133e+02, -3.3116e+01, -2.4119e+02,  1.0525e+03,\n",
       "        -1.3778e+01,  1.7832e+02,  7.3623e+02, -6.0901e+02, -1.0381e+02,\n",
       "         5.2803e+01,  4.5616e+02, -4.0207e+02,  9.2679e+02,  7.8423e+01,\n",
       "        -6.3534e+01, -1.8920e+02,  1.9662e+01,  3.9938e+02, -4.8929e+01,\n",
       "         3.7621e+02,  5.3794e+01,  6.8817e+01,  5.5877e+02, -1.3111e+02,\n",
       "         4.1799e+01,  7.6425e+02,  6.5836e+00, -2.5083e+02, -2.5888e+02,\n",
       "        -4.8225e+01, -5.5468e+02,  2.8526e+01, -5.8028e+02, -7.8014e+01,\n",
       "         5.6781e+02, -1.2273e+02,  3.9699e+02,  3.8810e+02, -5.9266e+02,\n",
       "         4.3916e+02,  3.7528e+02,  1.8032e+02, -1.5397e+01,  1.1380e+03,\n",
       "        -8.3685e+01,  6.7568e+02,  1.5162e+02, -6.3380e+00, -6.5596e+02,\n",
       "         7.3501e+00, -2.8245e+01,  9.3898e-01, -5.8801e+01, -1.4085e+02,\n",
       "         2.3843e+02, -1.1816e+02,  3.3488e+01,  5.1540e+02,  5.8426e+02,\n",
       "        -1.7979e+02,  8.7557e+02,  6.0758e+02, -1.2204e+02, -9.3896e+01,\n",
       "         1.8421e+02,  3.0274e+02,  2.2259e+01, -1.7502e+02,  2.9524e+03,\n",
       "        -9.0032e+01,  2.6968e+03, -3.8196e+02, -7.8332e+02,  1.3883e+02,\n",
       "         6.8994e+02,  8.2719e+01,  1.0750e+03, -1.8861e+02,  1.8033e+02,\n",
       "        -1.5483e+02,  5.1058e+02,  1.3082e+03,  1.5286e+03, -6.2617e+01,\n",
       "        -1.0304e+02,  8.5696e+01,  8.7394e+02,  6.7112e+01, -5.4792e+01,\n",
       "        -4.4407e+01, -3.4235e+02,  6.7836e+02,  2.9869e+02, -9.5133e+01,\n",
       "        -3.1684e+02,  5.6628e+02,  1.3453e+03, -2.7321e+02,  4.1190e+02,\n",
       "        -1.2821e+02,  1.3859e+02, -6.5576e+01, -2.5424e+02,  1.0417e+02,\n",
       "        -2.1746e+02, -2.0565e+02,  2.8185e+02, -9.2866e+02, -5.4213e+00,\n",
       "         8.6211e+00, -4.9731e+01, -2.1128e+02,  3.2909e+02, -1.1931e+01,\n",
       "         2.1421e+03, -8.3980e+01,  1.3370e+02, -6.6815e+02,  3.6741e+02,\n",
       "         3.7170e+02, -1.0174e+02, -1.3992e+02, -2.4035e+02,  3.1630e+02,\n",
       "         1.4052e+02, -4.7521e+02,  2.9282e+02,  1.7240e+02,  2.6589e+02,\n",
       "         1.3887e+03,  2.2877e+03, -2.3569e+02, -1.8119e+02,  2.7738e+02,\n",
       "        -6.5976e+01, -1.1446e+02, -2.9651e+02, -4.0816e+01,  6.1617e+02,\n",
       "         3.6644e+02,  1.2148e+03, -3.6159e+02, -4.6841e+01,  1.8238e+02,\n",
       "         9.6708e+01,  1.0082e+03,  1.1051e+03, -3.1763e+02,  1.7432e+02,\n",
       "        -1.5235e+02,  2.3791e+02, -1.6275e+02,  2.2979e+02, -1.3263e+02,\n",
       "        -3.0996e+01,  2.7241e+02,  3.4387e+02, -1.7010e+02,  1.1927e+02,\n",
       "        -1.4328e+02,  5.5690e+01, -2.9296e+02,  6.5428e+01,  9.4517e+01,\n",
       "         6.5113e+01, -1.2144e+03,  3.8970e+02, -2.3208e+02, -1.0995e+02,\n",
       "         4.1655e+02, -2.2512e+02, -5.8364e+01, -1.4020e+02, -1.9190e+02,\n",
       "        -2.2307e+02, -2.2049e+02, -4.8799e+02, -2.8854e+02,  1.5588e+02,\n",
       "         2.1597e+01, -4.2808e+01,  5.1630e+02, -2.8478e+01,  2.3920e+02,\n",
       "         9.7284e+02, -1.2650e+02, -1.6601e+01])"
      ]
     },
     "execution_count": 14,
     "metadata": {},
     "output_type": "execute_result"
    }
   ],
   "source": [
    "g.nodes[\"m0\"].neuron_scores"
   ]
  },
  {
   "cell_type": "code",
   "execution_count": 3,
   "metadata": {},
   "outputs": [
    {
     "name": "stdout",
     "output_type": "stream",
     "text": [
      "Loaded pretrained model gpt2-small into HookedTransformer\n"
     ]
    }
   ],
   "source": [
    "model = HookedTransformer.from_pretrained(\"gpt2-small\", device=\"cuda\")\n",
    "model.cfg.use_split_qkv_input = True\n",
    "model.cfg.use_attn_result = True\n",
    "model.cfg.use_hook_mlp_in = True\n",
    "\n",
    "dataset = EAPDataset(\"greater-than-gpt2.csv\")\n",
    "dataloader = dataset.to_dataloader(16)\n",
    "metric_fn = get_metric(\"prob_diff\", \"greater-than\", model.tokenizer, model)"
   ]
  },
  {
   "cell_type": "code",
   "execution_count": 8,
   "metadata": {},
   "outputs": [
    {
     "name": "stderr",
     "output_type": "stream",
     "text": [
      "  0%|          | 0/63 [00:00<?, ?it/s]"
     ]
    },
    {
     "name": "stderr",
     "output_type": "stream",
     "text": [
<<<<<<< HEAD
      "100%|██████████| 63/63 [00:02<00:00, 28.78it/s]\n",
      "100%|██████████| 63/63 [00:09<00:00,  6.87it/s]"
=======
      "100%|██████████| 63/63 [00:02<00:00, 28.43it/s]\n",
      "100%|██████████| 63/63 [00:13<00:00,  4.84it/s]"
>>>>>>> 5c422456
     ]
    },
    {
     "name": "stdout",
     "output_type": "stream",
     "text": [
      "Faithfulness: 1.0\n"
     ]
    },
    {
     "name": "stderr",
     "output_type": "stream",
     "text": [
      "\n"
     ]
    }
   ],
   "source": [
    "baseline = evaluate_baseline(model, dataloader, partial(metric_fn, loss=False, mean=False)).mean().item()\n",
    "results = evaluate_graph(model, g, dataloader, partial(metric_fn, loss=False, mean=False), prune=True,\n",
    "                         neuron_level=True).mean().item()\n",
    "\n",
    "print(f\"Faithfulness: {results / baseline}\")"
   ]
  },
  {
   "cell_type": "code",
   "execution_count": 5,
   "metadata": {},
   "outputs": [
    {
     "name": "stderr",
     "output_type": "stream",
     "text": [
<<<<<<< HEAD
      "  5%|▍         | 3/63 [00:00<00:02, 29.50it/s]"
=======
      " 10%|▉         | 6/63 [00:00<00:02, 25.27it/s]"
>>>>>>> 5c422456
     ]
    },
    {
     "name": "stderr",
     "output_type": "stream",
     "text": [
<<<<<<< HEAD
      "100%|██████████| 63/63 [00:02<00:00, 30.48it/s]\n",
      "100%|██████████| 63/63 [00:09<00:00,  6.78it/s]"
=======
      "100%|██████████| 63/63 [00:02<00:00, 27.40it/s]\n",
      "100%|██████████| 63/63 [00:09<00:00,  6.91it/s]\n"
>>>>>>> 5c422456
     ]
    },
    {
     "name": "stdout",
     "output_type": "stream",
     "text": [
<<<<<<< HEAD
      "Faithfulness: 0.875911667188062\n"
=======
      "Faithfulness: 0.9275496414961787\n"
>>>>>>> 5c422456
     ]
    },
    {
     "ename": "NameError",
     "evalue": "name 'results2' is not defined",
     "output_type": "error",
     "traceback": [
      "\u001b[0;31m---------------------------------------------------------------------------\u001b[0m",
      "\u001b[0;31mNameError\u001b[0m                                 Traceback (most recent call last)",
      "Cell \u001b[0;32mIn[5], line 8\u001b[0m\n\u001b[1;32m      4\u001b[0m \u001b[38;5;66;03m# results2 = evaluate_graph_old(model, g, dataloader, partial(metric_fn, loss=False, mean=False), prune=True).mean().item()\u001b[39;00m\n\u001b[1;32m      7\u001b[0m \u001b[38;5;28mprint\u001b[39m(\u001b[38;5;124mf\u001b[39m\u001b[38;5;124m\"\u001b[39m\u001b[38;5;124mFaithfulness: \u001b[39m\u001b[38;5;132;01m{\u001b[39;00mresults1\u001b[38;5;250m \u001b[39m\u001b[38;5;241m/\u001b[39m\u001b[38;5;250m \u001b[39mbaseline\u001b[38;5;132;01m}\u001b[39;00m\u001b[38;5;124m\"\u001b[39m)\n\u001b[0;32m----> 8\u001b[0m \u001b[38;5;28mprint\u001b[39m(\u001b[38;5;124mf\u001b[39m\u001b[38;5;124m\"\u001b[39m\u001b[38;5;124mFaithfulness: \u001b[39m\u001b[38;5;132;01m{\u001b[39;00m\u001b[43mresults2\u001b[49m\u001b[38;5;250m \u001b[39m\u001b[38;5;241m/\u001b[39m\u001b[38;5;250m \u001b[39mbaseline\u001b[38;5;132;01m}\u001b[39;00m\u001b[38;5;124m\"\u001b[39m)\n",
      "\u001b[0;31mNameError\u001b[0m: name 'results2' is not defined"
     ]
    }
   ],
   "source": [
    "baseline = evaluate_baseline(model, dataloader, partial(metric_fn, loss=False, mean=False)).mean().item()\n",
    "g.apply_greedy(250)\n",
    "results1 = evaluate_graph(model, g, dataloader, partial(metric_fn, loss=False, mean=False), prune=True).mean().item()\n",
<<<<<<< HEAD
=======
    "# results2 = evaluate_graph_old(model, g, dataloader, partial(metric_fn, loss=False, mean=False), prune=True).mean().item()\n",
    "\n",
>>>>>>> 5c422456
    "\n",
    "print(f\"Faithfulness: {results1 / baseline}\")"
   ]
  },
  {
   "cell_type": "code",
   "execution_count": 6,
   "metadata": {},
   "outputs": [
    {
     "name": "stderr",
     "output_type": "stream",
     "text": [
      "100%|██████████| 63/63 [00:22<00:00,  2.78it/s]\n",
      "100%|██████████| 32491/32491 [00:00<00:00, 372592.32it/s]\n"
     ]
    }
   ],
   "source": [
    "g2 = Graph.from_model(model)\n",
    "attribute(model, g2, dataloader, partial(metric_fn, loss=True, mean=True), integrated_gradients=5)\n",
    "g2.apply_greedy(250)\n",
    "g2.to_pt(\"circuits/greater-than_prob_diff_ig.pt\")"
   ]
  },
  {
   "cell_type": "code",
   "execution_count": 7,
   "metadata": {},
   "outputs": [],
   "source": [
    "g3 = load_graph_from_pt(\"circuits/greater-than_prob_diff_ig.pt\")"
   ]
  },
  {
   "cell_type": "code",
<<<<<<< HEAD
   "execution_count": 4,
=======
   "execution_count": 6,
   "metadata": {},
   "outputs": [],
   "source": [
    "gem2 = g2.edge_matrices()\n",
    "gem3 = g3.edge_matrices()"
   ]
  },
  {
   "cell_type": "code",
   "execution_count": 7,
   "metadata": {},
   "outputs": [
    {
     "data": {
      "text/plain": [
       "tensor(True)"
      ]
     },
     "execution_count": 7,
     "metadata": {},
     "output_type": "execute_result"
    }
   ],
   "source": [
    "import torch\n",
    "torch.all(gem2[1] == gem3[1])"
   ]
  },
  {
   "cell_type": "code",
   "execution_count": 27,
>>>>>>> 5c422456
   "metadata": {},
   "outputs": [
    {
     "name": "stderr",
     "output_type": "stream",
     "text": [
      "  5%|▍         | 3/63 [00:00<00:02, 27.32it/s]"
     ]
    },
    {
     "name": "stderr",
     "output_type": "stream",
     "text": [
<<<<<<< HEAD
      "100%|██████████| 63/63 [00:02<00:00, 28.79it/s]\n"
=======
      "100%|██████████| 63/63 [00:02<00:00, 28.36it/s]\n"
>>>>>>> 5c422456
     ]
    },
    {
     "name": "stdout",
     "output_type": "stream",
     "text": [
      "9216\n",
      "Computing results for 0.1% of nodes (N=9)\n"
     ]
    },
    {
     "name": "stderr",
     "output_type": "stream",
     "text": [
<<<<<<< HEAD
      "100%|██████████| 63/63 [00:09<00:00,  6.81it/s]\n"
=======
      "  0%|          | 0/63 [00:00<?, ?it/s]"
>>>>>>> 5c422456
     ]
    },
    {
     "name": "stdout",
     "output_type": "stream",
     "text": [
<<<<<<< HEAD
      "Computing results for 0.2% of edges (N=64)\n"
=======
      "<class 'graph.MLPNode'>\n",
      "<class 'graph.MLPNode'>\n",
      "<class 'graph.MLPNode'>\n",
      "<class 'graph.MLPNode'>\n",
      "<class 'graph.MLPNode'>\n",
      "<class 'graph.MLPNode'>\n",
      "<class 'graph.MLPNode'>\n",
      "<class 'graph.MLPNode'>\n",
      "<class 'graph.MLPNode'>\n",
      "<class 'graph.MLPNode'>\n",
      "<class 'graph.MLPNode'>\n",
      "<class 'graph.MLPNode'>\n",
      "<class 'graph.LogitNode'>\n"
>>>>>>> 5c422456
     ]
    },
    {
     "name": "stderr",
     "output_type": "stream",
     "text": [
<<<<<<< HEAD
      "100%|██████████| 63/63 [00:09<00:00,  6.74it/s]\n"
     ]
    },
    {
     "name": "stdout",
     "output_type": "stream",
     "text": [
      "Computing results for 0.5% of edges (N=162)\n"
     ]
    },
    {
     "name": "stderr",
     "output_type": "stream",
     "text": [
      "100%|██████████| 63/63 [00:09<00:00,  6.72it/s]\n"
     ]
    },
    {
     "name": "stdout",
     "output_type": "stream",
     "text": [
      "Computing results for 1.0% of edges (N=324)\n"
     ]
    },
    {
     "name": "stderr",
     "output_type": "stream",
     "text": [
      "100%|██████████| 63/63 [00:09<00:00,  6.76it/s]\n"
     ]
    },
    {
     "name": "stdout",
     "output_type": "stream",
     "text": [
      "Computing results for 2.0% of edges (N=649)\n"
=======
      "\n"
     ]
    },
    {
     "ename": "UnboundLocalError",
     "evalue": "local variable 'corrupted_logits' referenced before assignment",
     "output_type": "error",
     "traceback": [
      "\u001b[0;31m---------------------------------------------------------------------------\u001b[0m",
      "\u001b[0;31mUnboundLocalError\u001b[0m                         Traceback (most recent call last)",
      "Cell \u001b[0;32mIn[27], line 3\u001b[0m\n\u001b[1;32m      1\u001b[0m \u001b[38;5;28;01mfrom\u001b[39;00m \u001b[38;5;21;01mevaluate_graph\u001b[39;00m \u001b[38;5;28;01mimport\u001b[39;00m evaluate_area_under_curve\n\u001b[0;32m----> 3\u001b[0m results \u001b[38;5;241m=\u001b[39m \u001b[43mevaluate_area_under_curve\u001b[49m\u001b[43m(\u001b[49m\u001b[43mmodel\u001b[49m\u001b[43m,\u001b[49m\u001b[43m \u001b[49m\u001b[43mg\u001b[49m\u001b[43m,\u001b[49m\u001b[43m \u001b[49m\u001b[43mdataloader\u001b[49m\u001b[43m,\u001b[49m\u001b[43m \u001b[49m\u001b[43mpartial\u001b[49m\u001b[43m(\u001b[49m\u001b[43mmetric_fn\u001b[49m\u001b[43m,\u001b[49m\u001b[43m \u001b[49m\u001b[43mloss\u001b[49m\u001b[38;5;241;43m=\u001b[39;49m\u001b[38;5;28;43;01mFalse\u001b[39;49;00m\u001b[43m,\u001b[49m\u001b[43m \u001b[49m\u001b[43mmean\u001b[49m\u001b[38;5;241;43m=\u001b[39;49m\u001b[38;5;28;43;01mFalse\u001b[39;49;00m\u001b[43m)\u001b[49m\u001b[43m,\u001b[49m\u001b[43m \u001b[49m\n\u001b[1;32m      4\u001b[0m \u001b[43m                                    \u001b[49m\u001b[43mprune\u001b[49m\u001b[38;5;241;43m=\u001b[39;49m\u001b[38;5;28;43;01mTrue\u001b[39;49;00m\u001b[43m,\u001b[49m\u001b[43m \u001b[49m\u001b[43mnode_eval\u001b[49m\u001b[38;5;241;43m=\u001b[39;49m\u001b[38;5;28;43;01mTrue\u001b[39;49;00m\u001b[43m,\u001b[49m\u001b[43m \u001b[49m\u001b[43mneuron_level\u001b[49m\u001b[38;5;241;43m=\u001b[39;49m\u001b[38;5;28;43;01mTrue\u001b[39;49;00m\u001b[43m)\u001b[49m\n\u001b[1;32m      5\u001b[0m                                     \u001b[38;5;66;03m# prune=True, zero_ablate=False)\u001b[39;00m\n\u001b[1;32m      6\u001b[0m results\n",
      "File \u001b[0;32m~/MIB-subgraph-track/evaluate_graph.py:183\u001b[0m, in \u001b[0;36mevaluate_area_under_curve\u001b[0;34m(model, graph, dataloader, metrics, prune, quiet, node_eval, neuron_level, run_corrupted, above_curve, log_scale, inverse)\u001b[0m\n\u001b[1;32m    180\u001b[0m         \u001b[38;5;28;01melse\u001b[39;00m:\n\u001b[1;32m    181\u001b[0m             this_graph\u001b[38;5;241m.\u001b[39medges[edge[\u001b[38;5;241m0\u001b[39m]]\u001b[38;5;241m.\u001b[39min_graph \u001b[38;5;241m=\u001b[39m \u001b[38;5;28;01mFalse\u001b[39;00m \u001b[38;5;28;01mif\u001b[39;00m \u001b[38;5;129;01mnot\u001b[39;00m inverse \u001b[38;5;28;01melse\u001b[39;00m \u001b[38;5;28;01mTrue\u001b[39;00m\n\u001b[0;32m--> 183\u001b[0m ablated_score \u001b[38;5;241m=\u001b[39m \u001b[43mevaluate_graph\u001b[49m\u001b[43m(\u001b[49m\u001b[43mmodel\u001b[49m\u001b[43m,\u001b[49m\u001b[43m \u001b[49m\u001b[43mthis_graph\u001b[49m\u001b[43m,\u001b[49m\u001b[43m \u001b[49m\u001b[43mdataloader\u001b[49m\u001b[43m,\u001b[49m\u001b[43m \u001b[49m\u001b[43mmetrics\u001b[49m\u001b[43m,\u001b[49m\n\u001b[1;32m    184\u001b[0m \u001b[43m                               \u001b[49m\u001b[43mprune\u001b[49m\u001b[38;5;241;43m=\u001b[39;49m\u001b[43mprune\u001b[49m\u001b[43m,\u001b[49m\u001b[43m \u001b[49m\u001b[43mquiet\u001b[49m\u001b[38;5;241;43m=\u001b[39;49m\u001b[43mquiet\u001b[49m\u001b[43m,\u001b[49m\u001b[43m \u001b[49m\u001b[43mzero_ablate\u001b[49m\u001b[38;5;241;43m=\u001b[39;49m\u001b[43mnode_eval\u001b[49m\u001b[43m)\u001b[49m\u001b[38;5;241m.\u001b[39mmean()\u001b[38;5;241m.\u001b[39mitem()\n\u001b[1;32m    185\u001b[0m faithfulness \u001b[38;5;241m=\u001b[39m ablated_score \u001b[38;5;241m/\u001b[39m baseline_score\n\u001b[1;32m    186\u001b[0m \u001b[38;5;28mprint\u001b[39m(faithfulness)\n",
      "File \u001b[0;32m~/MIB-subgraph-track/evaluate_graph.py:114\u001b[0m, in \u001b[0;36mevaluate_graph\u001b[0;34m(model, graph, dataloader, metrics, prune, quiet, zero_ablate, neuron_level)\u001b[0m\n\u001b[1;32m    111\u001b[0m             logits \u001b[38;5;241m=\u001b[39m model(clean_tokens, attention_mask\u001b[38;5;241m=\u001b[39mattention_mask)\n\u001b[1;32m    113\u001b[0m \u001b[38;5;28;01mfor\u001b[39;00m i, metric \u001b[38;5;129;01min\u001b[39;00m \u001b[38;5;28menumerate\u001b[39m(metrics):\n\u001b[0;32m--> 114\u001b[0m     r \u001b[38;5;241m=\u001b[39m metric(logits, \u001b[43mcorrupted_logits\u001b[49m, input_lengths, label)\u001b[38;5;241m.\u001b[39mcpu()\n\u001b[1;32m    115\u001b[0m     \u001b[38;5;28;01mif\u001b[39;00m \u001b[38;5;28mlen\u001b[39m(r\u001b[38;5;241m.\u001b[39msize()) \u001b[38;5;241m==\u001b[39m \u001b[38;5;241m0\u001b[39m:\n\u001b[1;32m    116\u001b[0m         r \u001b[38;5;241m=\u001b[39m r\u001b[38;5;241m.\u001b[39munsqueeze(\u001b[38;5;241m0\u001b[39m)\n",
      "\u001b[0;31mUnboundLocalError\u001b[0m: local variable 'corrupted_logits' referenced before assignment"
>>>>>>> 5c422456
     ]
    },
    {
     "name": "stderr",
     "output_type": "stream",
     "text": [
      "100%|██████████| 63/63 [00:09<00:00,  6.69it/s]\n"
     ]
    },
    {
     "name": "stdout",
     "output_type": "stream",
     "text": [
      "Computing results for 5.0% of edges (N=1624)\n"
     ]
    },
    {
     "name": "stderr",
     "output_type": "stream",
     "text": [
      "100%|██████████| 63/63 [00:09<00:00,  6.68it/s]\n"
     ]
    },
    {
     "name": "stdout",
     "output_type": "stream",
     "text": [
      "Computing results for 10.0% of edges (N=3249)\n"
     ]
    },
    {
     "name": "stderr",
     "output_type": "stream",
     "text": [
      "100%|██████████| 63/63 [00:09<00:00,  6.75it/s]\n"
     ]
    },
    {
     "name": "stdout",
     "output_type": "stream",
     "text": [
      "Computing results for 20.0% of edges (N=6498)\n"
     ]
    },
    {
     "name": "stderr",
     "output_type": "stream",
     "text": [
      "100%|██████████| 63/63 [00:09<00:00,  6.68it/s]\n"
     ]
    },
    {
     "name": "stdout",
     "output_type": "stream",
     "text": [
      "Computing results for 50.0% of edges (N=16245)\n"
     ]
    },
    {
     "name": "stderr",
     "output_type": "stream",
     "text": [
      "100%|██████████| 63/63 [00:09<00:00,  6.68it/s]\n"
     ]
    },
    {
     "name": "stdout",
     "output_type": "stream",
     "text": [
      "Computing results for 100% of edges (N=32491)\n"
     ]
    },
    {
     "name": "stderr",
     "output_type": "stream",
     "text": [
      "100%|██████████| 63/63 [00:09<00:00,  6.75it/s]\n"
     ]
    },
    {
     "data": {
      "text/plain": [
       "(0.2281157219771058,\n",
       " 0.7708842780228942,\n",
       " 0.09448832622250203,\n",
       " [-0.0001623562395451787,\n",
       "  -8.094674828066716e-05,\n",
       "  -7.793204676369665e-06,\n",
       "  -8.089625108398692e-06,\n",
       "  -5.36215963849137e-05,\n",
       "  -3.7221628531482044e-05,\n",
       "  -0.0005522420337633247,\n",
       "  0.0007708848859694125,\n",
       "  -0.05498535158465877,\n",
       "  1.0])"
      ]
     },
     "execution_count": 4,
     "metadata": {},
     "output_type": "execute_result"
    }
   ],
   "source": [
    "from evaluate_graph import evaluate_area_under_curve\n",
    "\n",
<<<<<<< HEAD
    "results = evaluate_area_under_curve(model, g, dataloader, partial(metric_fn, loss=False, mean=False),\n",
    "                                    prune=True, node_eval=False, zero_ablate=True)\n",
=======
    "results = evaluate_area_under_curve(model, g, dataloader, partial(metric_fn, loss=False, mean=False), \n",
    "                                    prune=True, node_eval=True, neuron_level=True)\n",
    "                                    # prune=True, zero_ablate=False)\n",
>>>>>>> 5c422456
    "results"
   ]
  },
  {
   "cell_type": "code",
   "execution_count": null,
   "metadata": {},
   "outputs": [
    {
     "data": {
      "image/png": "iVBORw0KGgoAAAANSUhEUgAAAjcAAAGwCAYAAABVdURTAAAAOXRFWHRTb2Z0d2FyZQBNYXRwbG90bGliIHZlcnNpb24zLjguNCwgaHR0cHM6Ly9tYXRwbG90bGliLm9yZy8fJSN1AAAACXBIWXMAAA9hAAAPYQGoP6dpAABofElEQVR4nO3dd3gU5d7G8e+mE9KBJJRA6L1EQASUoqFIEVCOgLx2j0dBQGMDRVC6ShcEO3qOCqiACIgiiAqiKCT0GkBCCQFCet+d94+FQCCBTUiyKffnuuZyMvM8M78dInszzxSTYRgGIiIiImWEg70LEBERESlMCjciIiJSpijciIiISJmicCMiIiJlisKNiIiIlCkKNyIiIlKmKNyIiIhImeJk7wKKm8Vi4dSpU3h6emIymexdjoiIiNjAMAwSExOpVq0aDg7XPzdT7sLNqVOnCAoKsncZIiIiUgBRUVHUqFHjum3KXbjx9PQErAfHy8vLztWIiIiILRISEggKCsr+Hr+echduLg1FeXl5KdyIiIiUMrZcUqILikVERKRMUbgRERGRMkXhRkRERMqUcnfNja3MZjOZmZn2LkPKKGdnZxwdHe1dhohImaRwcxXDMIiOjiYuLs7epUgZ5+PjQ2BgoJ63JCJSyBRurnIp2Pj7++Pu7q4vHil0hmGQkpJCTEwMAFWrVrVzRSIiZYvCzRXMZnN2sKlUqZK9y5EyrEKFCgDExMTg7++vISoRkUKkC4qvcOkaG3d3dztXIuXBpd8zXdslIlK4FG5yoaEoKQ76PRMRKRoKNyIiIlKm2DXc/Prrr/Tt25dq1aphMplYsWLFDfts3LiRW265BVdXV+rVq8eiRYuKvE4REREpPewabpKTk2nZsiXz58+3qf3Ro0fp3bs3Xbt2JSIigmeffZYnnniCH374oYgrlZJi48aNmEwm3aovIiJ5smu4ufvuu5k0aRIDBgywqf3ChQupXbs2M2bMoHHjxjzzzDMMHDiQWbNmFXGlpUN0dDQjRoygTp06uLq6EhQURN++fVm/fn2h7aNLly48++yzhba9/O6rQ4cOnD59Gm9v72KpQURE8mfnz1+TkZ5u1xpK1TU3W7ZsITQ0NMeyHj16sGXLljz7pKenk5CQkGMqi44dO0br1q3ZsGEDb7/9Nrt27WLt2rV07dqV4cOHF2sthmGQlZVVJNt2cXHRg+9EREqo3ZtW0eKXxzn+VntSk5PsVkepCjfR0dEEBATkWBYQEEBCQgKpqam59pk6dSre3t7ZU1BQUL72aRgGKRlZdpkMw7C5zmHDhmEymdi6dSv33XcfDRo0oGnTpoSFhfHHH38AcPz4cfr164eHhwdeXl7cf//9nDlzJnsbr7/+Oq1ateK///0vwcHBeHt7M3jwYBITEwF45JFH+OWXX5gzZw4mkwmTycSxY8eyh4q+//57WrdujaurK5s2bSIyMpJ+/foREBCAh4cHbdu25aeffspR97vvvkv9+vVxc3MjICCAgQMH2rSvuLg4EhISqFChAt9//32ObS5fvhxPT09SUlIAiIqK4v7778fHxwc/Pz/69evHsWPH8vV7ICIi1xd7IRbfn54D4Lx3UypU9LBbLWX+IX5jxowhLCws++eEhIR8BZzUTDNNxtnnmp69E3rg7nLjP6LY2FjWrl3L5MmTqVix4jXrfXx8sFgs2cHml19+ISsri+HDhzNo0CA2btyY3TYyMpIVK1awatUqLly4wP3338+0adOYPHkyc+bM4eDBgzRr1owJEyYAUKVKleygMHr0aKZPn06dOnXw9fUlKiqKXr16MXnyZFxdXfnss8/o27cvBw4coGbNmvz999+MHDmS//73v3To0IHY2Fh+++03gBvuC8DLy4s+ffrwxRdfcPfdd2cv//zzz+nfvz/u7u5kZmbSo0cP2rdvz2+//YaTkxOTJk2iZ8+e7Ny5ExcXl/z+sYiIyFUMw2DHJ6PoSgzRJn+aPzrXrvWUqnATGBiY40wDwJkzZ/Dy8sp+4uvVXF1dcXV1LY7y7Obw4cMYhkGjRo3ybLN+/Xp27drF0aNHs8PdZ599RtOmTfnrr79o27YtABaLhUWLFuHp6QnAgw8+yPr165k8eTLe3t64uLjg7u5OYGDgNfuYMGEC3bp1y/7Zz8+Pli1bZv88ceJEli9fzsqVK3nmmWc4fvw4FStWpE+fPnh6elKrVi1CQkIAbrivS4YOHcqDDz5ISkoK7u7uJCQksHr1apYvXw7AkiVLsFgsfPjhh9lDWZ988gk+Pj5s3LiR7t2723SMRUQkb+vXLCU0YSUAqXfPJtDT1671lKpw0759e9asWZNj2bp162jfvn2R7bOCsyN7J/Qosu3faN+2sGX4at++fQQFBeU4a9WkSRN8fHzYt29fdrgJDg7ODjZgfe/RpXcg3UibNm1y/JyUlMTrr7/O6tWrOX36NFlZWaSmpnL8+HEAunXrRq1atahTpw49e/akZ8+eDBgwIF9PiO7VqxfOzs6sXLmSwYMH88033+Dl5ZV9bdaOHTs4fPhwjs8EkJaWRmRkpM37ERGR3EVGnaLx1lfABHur30+TW3vbuyT7hpukpCQOHz6c/fPRo0eJiIjAz8+PmjVrMmbMGE6ePMlnn30GwFNPPcW8efN46aWXeOyxx9iwYQNLly5l9erVRVajyWSyaWjInurXr4/JZGL//v03vS1nZ+ccP5tMJiwWi019rx4Se+GFF1i3bh3Tp0+nXr16VKhQgYEDB5KRkQGAp6cn27dvZ+PGjfz444+MGzeO119/nb/++gsfHx+b9uni4sLAgQP54osvGDx4MF988QWDBg3Cycn6Z5aUlETr1q35/PPPr+lbpUoVm/YhIiK5S8s0c+C/z9LLdI4Yx0AaPTjT3iUBdr6g+O+//yYkJCR7KCIsLIyQkBDGjRsHwOnTp7P/lQ9Qu3ZtVq9ezbp162jZsiUzZszgww8/pEcP+5xZKSn8/Pzo0aMH8+fPJzk5+Zr1cXFxNG7cmKioKKKiorKX7927l7i4OJo0aWLzvlxcXDCbzTa13bx5M4888ggDBgygefPmBAYGXnMhr5OTE6Ghobz11lvs3LmTY8eOsWHDhnzta+jQoaxdu5Y9e/awYcMGhg4dmr3ulltu4dChQ/j7+1OvXr0ck24nFxG5OV8t/ZReGdbrUl3uW4iDm+cNehQPu56S6NKly3WHVHJ7+nCXLl0IDw8vwqpKp/nz59OxY0duvfVWJkyYQIsWLcjKymLdunUsWLCAvXv30rx5c4YOHcrs2bPJyspi2LBhdO7c+ZrhpOsJDg7mzz//5NixY3h4eODn55dn2/r167Ns2TL69u2LyWTitddey3EWaNWqVRw5coROnTrh6+vLmjVrsFgsNGzYMF/76tSpE4GBgQwdOpTatWvTrl277HVDhw7l7bffpl+/fkyYMIEaNWrwzz//sGzZMl566SVq1Khh82cXEZHLft0ZyV0HJ4IJoho8RFCTrvYuKVupuhVc8lanTh22b99O165def7552nWrBndunVj/fr1LFiwAJPJxLfffouvry+dOnUiNDSUOnXqsGTJknzt54UXXsDR0ZEmTZpQpUqVHGfWrjZz5kx8fX3p0KEDffv2pUePHtxyyy3Z6318fFi2bBl33nknjRs3ZuHChXz55Zc0bdo0X/symUwMGTKEHTt25DhrA9Y3b//666/UrFmTe++9l8aNG/P444+TlpaGl5dXvj67iIhYxSSmEbv8BaqZYjnvWoOggdPsXVIOJiM/D1MpAxISEvD29iY+Pv6aL7e0tDSOHj1K7dq1cXNzs1OFUl7o901ESiOLxWDmu/N44dxYLJjIfGg1rnU6Fvl+r/f9fTWduRERERGb/W/jDv7v7AwA4ls8USzBJr8UbkRERMQmu0/G47FxLIGmCyS418K3zwR7l5QrhRsRERG5oZSMLBb/byH3OvyGBQc8B38ALrY/l6w4KdyIiIjIDc1YsYWRKe8CkNF2GKaa7W7Qw34UbkREROS6vt91mua7puBviiPFqy5u3V+zd0nXpXAjIiIieToVl8q6bz6kv+PvWHDA/f4PwLlk3+FZst8rICIiInZjthiM+2Ij04z3wQRGx1FQo7W9y7ohnbkRERGRXC38JZL+p2dT2ZRAhl9DHLuOsXdJNlG4EclFly5dePbZZ+1dhoiI3YQfv8C+nz6jj+MfWEyOuAx8D5xc7V2WTRRuyohHHnkEk8nEtGk5H4G9YsUKTCaTnaoqmI0bN2IymYiLi7PbvpYtW8bEiROLfP8iIiVRYlom4778mTecPgbAdEcYVAuxc1W2U7gpQ9zc3HjzzTe5cOGCvUspFhkZGUW2bT8/Pzw9S8bbbUVEitu4Fbt5OmkBlUyJmKs0xdTpJXuXlC8KN2VIaGgogYGBTJ06Nc8233zzDU2bNsXV1ZXg4GBmzJiRY31wcDBTpkzhsccew9PTk5o1a/L+++/naHPixAmGDBmCn58fFStWpE2bNvz555/Z6xcsWEDdunVxcXGhYcOG/Pe//83R32Qy8eGHHzJgwADc3d2pX78+K1euBODYsWN07Wp9s6yvry8mk4lHHnkEsA4VPfPMMzz77LNUrlyZHj16ANYXdDZv3pyKFSsSFBTEsGHDSEpKyt7fP//8Q9++ffH19aVixYo0bdqUNWvW3HBfl4alXnnllRxvGr+kZcuWTJhw+emcH374IY0bN8bNzY1GjRrx7rvv5vnnICJSUi0PP0HWzq/p5bgVw+SE470LwcnF3mXlj1HOxMfHG4ARHx9/zbrU1FRj7969Rmpq6uWFFothpCfZZ7JYbP5cDz/8sNGvXz9j2bJlhpubmxEVFWUYhmEsX77cuPTH/PfffxsODg7GhAkTjAMHDhiffPKJUaFCBeOTTz7J3k6tWrUMPz8/Y/78+cahQ4eMqVOnGg4ODsb+/fsNwzCMxMREo06dOsYdd9xh/Pbbb8ahQ4eMJUuWGL///rthGIaxbNkyw9nZ2Zg/f75x4MABY8aMGYajo6OxYcOG7H0ARo0aNYwvvvjCOHTokDFy5EjDw8PDOH/+vJGVlWV88803BmAcOHDAOH36tBEXF2cYhmF07tzZ8PDwMF588UVj//792TXNmjXL2LBhg3H06FFj/fr1RsOGDY2nn346e3+9e/c2unXrZuzcudOIjIw0vvvuO+OXX3654b5GjRplGIZh7N692wCMw4cPZ2/z0rJDhw4ZhmEY//vf/4yqVasa33zzjXHkyBHjm2++Mfz8/IxFixbl+WeW6++biIgd/XMu2eg0brERO66aYYz3Moyfp9m7pGzX+/6+mm4Fv5HMFJhSzT77fuUUuFTMV5cBAwbQqlUrxo8fz0cffZRj3cyZM7nrrrt47TXrw5caNGjA3r17efvtt7PPWAD06tWLYcOGAfDyyy8za9Ysfv75Zxo2bMgXX3zB2bNn+euvv/Dz8wOgXr162X2nT5/OI488kt0/LCyMP/74g+nTp2efJQHrNUJDhgwBYMqUKcydO5etW7fSs2fP7O36+/vj4+OT4zPUr1+ft956K8eyKy/8DQ4OZtKkSTz11FPZZ06OHz/OfffdR/PmzQGoU6dOdvvr7euSpk2b0rJlS7744ovsY/f555/Trl277M8+fvx4ZsyYwb333gtA7dq12bt3L++99x4PP/xwrtsVESlJMs0WRn65nVct7+HrmIQR2MJ6rU0ppGGpMujNN9/k008/Zd++fTmW79u3j44dc769tWPHjhw6dAiz2Zy9rEWLFtnzJpOJwMBAYmJiAIiIiCAkJCQ7FFwtr31cXcuV+6hYsSJeXl7Z+7ie1q2vfb7CTz/9xF133UX16tXx9PTkwQcf5Pz586SkpAAwcuRIJk2aRMeOHRk/fjw7d+684X6uNnToUL744gsADMPgyy+/ZOjQoQAkJycTGRnJ448/joeHR/Y0adIkIiMj870vERF7mLv+EMGnVtPdcRuGgzOmAQvB0dneZRWIztzciLO79QyKvfZdAJ06daJHjx6MGTMmxxkZm3frnPOX2WQyYbFYAKhQoUKBasrPPq6nYsWcZ7KOHTtGnz59ePrpp5k8eTJ+fn5s2rSJxx9/nIyMDNzd3XniiSfo0aMHq1ev5scff2Tq1KnMmDGDESNG2FzvkCFDePnll9m+fTupqalERUUxaNAggOzrez744INrrs1xdHS0eR8iIvbyx5HzLP35L350WQSAqctoCGhq15puhsLNjZhM+R4aKgmmTZtGq1ataNiwYfayxo0bs3nz5hztNm/eTIMGDWz+Em7RogUffvghsbGxuZ69ubSPK4diNm/eTJMmTWyu3cXFeuHalWeT8rJt2zYsFgszZszAwcF6InLp0qXXtAsKCuKpp57iqaeeYsyYMXzwwQeMGDHC5n3VqFGDzp078/nnn5Oamkq3bt3w9/cHICAggGrVqnHkyJHsszkiIqVFXEoGzy0OZ4rTh3ibUqy3fHd81t5l3RSFmzKqefPmDB06lLlz52Yve/7552nbti0TJ05k0KBBbNmyhXnz5uXrrp4hQ4YwZcoU+vfvz9SpU6latSrh4eFUq1aN9u3b8+KLL3L//fcTEhJCaGgo3333HcuWLeOnn36yeR+1atXCZDKxatUqevXqRYUKFfDw8Mi1bb169cjMzOSdd96hb9++bN68mYULF+Zo8+yzz3L33XfToEEDLly4wM8//0zjxo3zva+hQ4cyfvx4MjIymDVrVo51b7zxBiNHjsTb25uePXuSnp7O33//zYULFwgLK51j1iJS9hmGwehvdtEx+Ufucg7HcHTB1H8hOJbueKBrbsqwCRMm5BjqueWWW1i6dCmLFy+mWbNmjBs3jgkTJuRr6MrFxYUff/wRf39/evXqRfPmzZk2bVr2mZ/+/fszZ84cpk+fTtOmTXnvvff45JNP6NKli837qF69Om+88QajR48mICCAZ555Js+2LVu2ZObMmbz55ps0a9aMzz///Jpb4c1mM8OHD6dx48b07NmTBg0aZAe6/Oxr4MCB2dfy9O/fP8e6J554gg8//JBPPvmE5s2b07lzZxYtWkTt2rVt/twiIsVtyV9RROzZw3inzwAwdX0F/BvZuaqbZzIMw7B3EcUpISEBb29v4uPj8fLyyrEuLS2No0ePUrt2bdzcSvYbT6X00++biNjT4Zgk+r7zGwuZQmfHnVC9DTz2Q4k9a3O97++r6cyNiIhIOZOeZWbU4nDusayns+NODEdX6L+gxAab/FK4ERERKWfeXnuAuFORvOb8PwBMd70GVRrYuarCUzYimoiIiNjkl4Nn+XDTEf7n/D4epEJQO7htmL3LKlQ6cyMiIlJOnEtK5/mlOxjquJ7bHfeAUwXo9y44lK1ncinc5KKcXWMtdqLfMxEpToZh8OJXO3BLjmKss/WJ64SOh8r1rt+xFFK4ucKlp+Zeemy/SFG69Ht29dOaRUSKwqe/H2PjgTNMd36fCqRBzQ5w63/sXVaR0DU3V3B0dMTHxyf7HUfu7u6YTCY7VyVljWEYpKSkEBMTg4+Pj17RICJFbt/pBKZ8v58HHddxm8Ne6+t9+s8Hh7J5jkPh5iqBgYEANr3EUeRm+Pj4ZP++iYgUldQMMyO/DCfQfJpX3ZaAAXSbAH517F1akVG4uYrJZKJq1ar4+/uTmZlp73KkjHJ2dtYZGxEpFpPX7OVwTALfVHgfVyMNgu+ANo/bu6wipXCTB0dHR335iIhIqfbjnmj+98dxHnX8gVuMfeDiAf3K7nDUJWX704mIiJRT0fFpvPTNTmqbTvOK61Lrwu4TwbeWfQsrBjpzIyIiUsZYLAZhSyNISEnnC48Pcc5KhzpdoPWj9i6tWOjMjYiISBnz/m9H+D3yPP9xWUuTrH3g4gn3zINycgewwo2IiEgZsiMqjuk/HKCu6SQvOF0cjuo5BXyC7FtYMVK4ERERKSOS0rMYtTgcw5LFR14f4WjJgHqhEPKgvUsrVgo3IiIiZcTrK/dw7HwKz1f8geD0/eDqDX3nlpvhqEsUbkRERMqAlTtO8fW2EzR0OMFTxqXhqKngXd2+hdmBwo2IiEgpFxWbwqvLd+FEFp/6foyDJQPq94BWD9i7NLvQreAiIiKlWJbZwnNLIkhMy2JypZ8ITN4Pbt7Qd065G466RGduRERESrF3Nhzm738u0Nr1JA+kfmldePfb4FXVvoXZkcKNiIhIKfXXsVje2XAIJ7L4yOcjTJZMaNgbWtxv79LsSuFGRESkFIpPzeTZxRFYDJgX9DM+8fuhgi/0mVVuh6MuUbgREREpZQzD4JXluzgZl8pdPtH0OP9f64pe08EzwL7FlQAKNyIiIqXM19tOsHrnaSo4mJlX4X1MlixofA80u8/epZUICjciIiKlyNFzyYxfuQeAz+ptpMKF/eBeCXrPLPfDUZco3IiIiJQSGVkWRn4ZTkqGmaE1ztMmapF1Re8Z4FHFrrWVJAo3IiIipcSMdQfYdTKeKhXgdWMeJsMMTe+FpgPsXVqJonAjIiJSCmw6dI73fjkCwOIGv+B8/gBUrGK9iFhyULgREREp4WKTMwhbGgHAS82TqHvwA+uKPrOgYiX7FVZCKdyIiIiUYIZh8NLXO4lJTKdRZWeein0bDAs0vx8a97V3eSWS3cPN/PnzCQ4Oxs3NjXbt2rF169brtp89ezYNGzakQoUKBAUF8dxzz5GWllZM1YqIiBSv//15nJ/2ncHF0YH/1VmPw/lD4BEAd79p79JKLLuGmyVLlhAWFsb48ePZvn07LVu2pEePHsTExOTa/osvvmD06NGMHz+effv28dFHH7FkyRJeeeWVYq5cRESk6B2ITmTSqr0AzGyfRuWd71lX9J0D7n52rKxks2u4mTlzJv/+97959NFHadKkCQsXLsTd3Z2PP/441/a///47HTt25IEHHiA4OJju3bszZMiQG57tERERKW3SMs2M/DKc9CwL3et70vvIRMCAlg9Aw7vtXV6JZrdwk5GRwbZt2wgNDb1cjIMDoaGhbNmyJdc+HTp0YNu2bdlh5siRI6xZs4ZevXrluZ/09HQSEhJyTCIiIiXdtO/3c+BMIpU9XJjtvwpTbCR4VoWeU+1dWonnZK8dnzt3DrPZTEBAzndgBAQEsH///lz7PPDAA5w7d47bb78dwzDIysriqaeeuu6w1NSpU3njjTcKtXYREZGitGH/GRb9fgyADzpn4L7+feuKe96BCj52q6u0sPsFxfmxceNGpkyZwrvvvsv27dtZtmwZq1evZuLEiXn2GTNmDPHx8dlTVFRUMVYsIiKSPzEJabzw1U4A/nNbICHbXwUMCPk/qN/NvsWVEnY7c1O5cmUcHR05c+ZMjuVnzpwhMDAw1z6vvfYaDz74IE888QQAzZs3Jzk5mSeffJJXX30VB4drs5qrqyuurq6F/wFEREQKmcVi8PxXO4hNzqBxVS9edF4MF46CV3XoMcXe5ZUadjtz4+LiQuvWrVm/fn32MovFwvr162nfvn2ufVJSUq4JMI6OjoD1OQAiIiKl2UebjvLboXO4OTvwYacUnP66YjjKzdu+xZUidjtzAxAWFsbDDz9MmzZtuPXWW5k9ezbJyck8+uijADz00ENUr16dqVOtF0/17duXmTNnEhISQrt27Th8+DCvvfYaffv2zQ45IiIipdHuk/G89YP1mtMJPWtT/Zd/WVe0fgTq3WW/wkohu4abQYMGcfbsWcaNG0d0dDStWrVi7dq12RcZHz9+PMeZmrFjx2IymRg7diwnT56kSpUq9O3bl8mTJ9vrI4iIiNy0lIwsRn4ZTqbZoEfTAP514X2IOw7eNaH7JHuXV+qYjHI2npOQkIC3tzfx8fF4eXnZuxwRERFGf7OTxX9FEejlxrp+Fjy/Gmhd8dC3UKeLXWsrKfLz/W3XMzciIiLl3Zpdp1n8VxQmE8wZUAfPtRffF9X2CQWbAipVt4KLiIiUJafiUhn9jfW276c716XdoVkQHwU+tSBUz2grKIUbEREROzBbDJ5dEkFCWhYtg3wIqxMF2z+1ruz/Lrh62LfAUkzDUiIiInbw7s+H2Xo0looujrwzoA5Oiy/eEdXuKQi+3b7FlXI6cyMiIlLMtv1zgdnrDwEwsX8zav41CRJOgl8duGucnasr/RRuREREilFCWiajFodjthj0a1WNAR57IPx/gAn6vQsuFe1dYqmncCMiIlKMxq3YzYkLqdTwrcDEnjUwfTfKuqL9cKiV+xP6JX90zY2IiEgxWR5+ghURp3B0MDFncAheP4+BxNNQqR7cOdbe5ZUZOnMjIiJSDP45n8zY5bsBGHVXfVqnboEdX4LJAfovBOcKdq6w7FC4ERERKWKZZgsjF0eQnGHm1mA/hrfzg1XPWld2GAFBbe1aX1mjYSkREZEiNvung+yIisPLzYlZg1vh+MMISDoDlRtCl1fsXV6ZozM3IiIiRWhL5Hne3RgJwLT7WlD91DrY9RWYHGHAAnB2s3OFZY/CjYiISBGJS8nguSURGAYMahNErzrOsOo568qOo6B6a/sWWEZpWEpERKQIGIbB6G92EZ2QRp3KFRnXtwmsfAJSzkGVxtBltL1LLLN05kZERKQILP4rirV7onF2NDF3SAgVD62EPcsvD0c5udq7xDJL4UZERKSQHY5J5I3v9gDwUo9GNPNOh9XPW1fe8TxUC7FjdWWfhqVEREQKUXqWmRFfRpCWaeGO+pV5vGMwfPUgpMZCQDPo9KK9SyzzdOZGRESkEL219gD7TifgV9GFGf9qicPeZbB/FTg4Qf8F4ORi7xLLPIUbERGRQrLxQAwfbToKwNsDW+Bvirs8HNXpJajawn7FlSMalhIRESkEZxPTeeGrHQA83L4WdzXyhy+HQFocBLaAO8LsW2A5ojM3IiIiN8kwDF78egfnkjJoGODJmF6NYecSOPg9ODjDgIXg6GzvMssNhRsREZGb9MnmY2w8cBZXJwfmDgnBLfUMfP+SdWWX0RDQ1L4FljMKNyIiIjdh76kEpn2/H4CxvRvTMMADvhsFafHWW747PmvfAsshhRsREZECSs0wM3JxOBlmC6GN/fm/22pBxBdw6EdwdIH+C8FRl7cWN4UbERGRApq0ei+HY5Lw93TlrYEtMSWcgrUXX6vQ9VXwb2TfAssphRsREZEC+GFPNJ//eRyAmfe3ws/dGVaOgPQEqNEWOoywc4Xll8KNiIhIPkXHp/HyNzsB+E+nOtxevzJs/wwi14OTm/VhfQ6Odq6y/FK4ERERyQezxeC5JRHEpWTSvLo3z3dvCHHH4YdXrQ3ufA0q17dvkeWcwo2IiEg+vPdrJFuOnMfdxZE5g1vh4miCb5+BjEQIug1ue9reJZZ7CjciIiI2ioiKY+aPBwF4/Z6m1KniAX9/DEd/AacK0P9dDUeVAAo3IiIiNkhKz2LU4nCyLAa9W1TlX61rwIVj8ONr1gahr0OluvYsUS5SuBEREbHB+G/38M/5FKr7VGBK/+aYDMM6HJWZDLU6wq1P2rtEuUjhRkRE5Aa+jTjJN9tP4GCC2YNb4e3uDH99CMd+A2d36DcPHPSVWlLoT0JEROQ6omJTGLt8NwAj7qxP22A/OB8JP423Nug2Afzq2LFCuZrCjYiISB6yzBZGLQ4nMT2L1rV8GXFnPbBY4NvhkJkCwXdAm8ftXaZcReFGREQkD3M3HGb78Tg8XZ2YPagVTo4O8OdCOL4FXDyg33wNR5VA+hMRERHJxdajsczbcAiAyfc2J8jPHc4dhvVvWBt0nwi+texYoeRF4UZEROQq8SmZPLs4HIsB991Sg3taVgOLGVY8DVlpUKcLtH7U3mVKHhRuRERErmAYBq+s2MWp+DSCK7nzRr+m1hVb5sOJreDiCffMA5PJvoVKnhRuRERErvDV3ydYvfM0Tg4m5gwOwcPVCc4egA2TrA16TgGfIPsWKdelcCMiInJR5Nkkxq/cA8Dz3RvSMsgHzFnW4ShzOtQLhZAH7Vuk3JDCjYiICJCRZb3tOzXTTIe6lfhPp4vPrtnyDpzcBq7e0HeuhqNKAYUbERERYMaPB9h9MgEfd2dm3t8KBwcTxOyDn6dYG9w9Dbyr27dIsYnCjYiIlHubDp3jvV+PAPDmfS0I9HYDcyYsfwrMGdCgJ7QcYucqxVYKNyIiUq6dT0onbGkEAEPb1aRH00Dris2z4XQEuPlAn9kajipFFG5ERKTcMgyDl7/ZSUxiOvX9PRjbu4l1RfRu2Pimdb7X2+BV1X5FSr4p3IiISLn13z/+4ad9Mbg4OTB3SAgVXBytw1ErngJLJjTqA83/Ze8yJZ8UbkREpFw6EJ3IpNX7ABhzdyMaV/WyrvhtBkTvggp+0GeWhqNKIYUbEREpd9IyzYz8MpyMLAtdGlbhkQ7B1hWnd8Cvb1vne08HD3+71SgFp3AjIiLlztQ1+zhwJpHKHq5M/1dLTCYTZGXA8qfBkgWN74Gm99q7TCkghRsRESlX1u87w6db/gFg+r9aUNnD1bri17cgZg+4V4LeMzUcVYop3IiISLkRk5DGi1/vBODx22vTpeHFYaeT2+G3mdb53jPAo4qdKpTCYPdwM3/+fIKDg3Fzc6Ndu3Zs3br1uu3j4uIYPnw4VatWxdXVlQYNGrBmzZpiqlZEREori8UgbOkOYpMzaFLVi5d6NrSuyEq3vjvKMFuHopoOsG+hctOc7LnzJUuWEBYWxsKFC2nXrh2zZ8+mR48eHDhwAH//ay/iysjIoFu3bvj7+/P1119TvXp1/vnnH3x8fIq/eBERKVU+3HSETYfP4eZsve3b1cnRumLjVDi7HypWgV7T7VukFAq7hpuZM2fy73//m0cffRSAhQsXsnr1aj7++GNGjx59TfuPP/6Y2NhYfv/9d5ydnQEIDg6+7j7S09NJT0/P/jkhIaHwPoCIiJQKu07E8/YPBwAY37cp9fw9rCtO/A2b51jn+8yCipXsVKEUJrsNS2VkZLBt2zZCQ0MvF+PgQGhoKFu2bMm1z8qVK2nfvj3Dhw8nICCAZs2aMWXKFMxmc577mTp1Kt7e3tlTUFBQoX8WEREpuZLTsxi5OJxMs0HPpoEMbnvxeyAz9eJwlAWa3w+N+9q3UCk0dgs3586dw2w2ExAQkGN5QEAA0dHRufY5cuQIX3/9NWazmTVr1vDaa68xY8YMJk2alOd+xowZQ3x8fPYUFRVVqJ9DRERKtgnf7eXouWQCvdyYdl9z623fAD9PhnMHwSMA7n7TvkVKobLrsFR+WSwW/P39ef/993F0dKR169acPHmSt99+m/Hjx+fax9XVFVdX12KuVERESoLVO0+z5O8oTCaYNagVPu4u1hXH/4Tf51nn+84Bdz/7FSmFzm7hpnLlyjg6OnLmzJkcy8+cOUNgYGCufapWrYqzszOOjo7Zyxo3bkx0dDQZGRm4uLgUac0iIlJ6nLiQwuhl1tu+h3epR/u6F6+nyUixDkdhQMsHoOHd9itSioTdhqVcXFxo3bo169evz15msVhYv3497du3z7VPx44dOXz4MBaLJXvZwYMHqVq1qoKNiIhkM1sMnlsSQWJaFq2CfBgVWv/yyg0TITYSPKtCz6n2K1KKjF2fcxMWFsYHH3zAp59+yr59+3j66adJTk7OvnvqoYceYsyYMdntn376aWJjYxk1ahQHDx5k9erVTJkyheHDh9vrI4iISAk0/+fD/HXsAh6uTswdHIKz48Wvu39+hz8WWOfveQcq+NitRik6BQo3n376KatXr87++aWXXsLHx4cOHTrwzz//2LydQYMGMX36dMaNG0erVq2IiIhg7dq12RcZHz9+nNOnT2e3DwoK4ocffuCvv/6iRYsWjBw5klGjRuV627iIiJRP2/6JZc76QwBM7N+UmpXcrSsykmHFMMCAkAehfjf7FSlFymQYhpHfTg0bNmTBggXceeedbNmyhdDQUGbNmsWqVatwcnJi2bJlRVFroUhISMDb25v4+Hi8vLzsXY6IiBSihLRMes35jRMXUunfqhqzB4dcXrnmJdj6HnjVgGG/g5u3/QqVfMvP93eBLiiOioqiXr16AKxYsYL77ruPJ598ko4dO9KlS5eCbFJEROSmGIbB2OW7OXEhlSC/Ckzs3+zyyqO/WYMNQL93FGzKuAINS3l4eHD+/HkAfvzxR7p1s57ac3NzIzU1tfCqExERsdGy7SdZueMUjg4m5gwOwdPN+iR70pPg22HW+daPQt077VekFIsCnbnp1q0bTzzxBCEhIRw8eJBevXoBsGfPnhu+DkFERKSwHTuXzLhvdwPwXGh9bqnpe3nlunEQdxy8a0L3iXaqUIpTgc7czJ8/n/bt23P27Fm++eYbKlWyPjtg27ZtDBkypFALFBERuZ5Ms4VRi8NJzjBza20/nu5S7/LKyJ/h74+s8/3mgaunfYqUYlWgC4pLM11QLCJStry1dj/vbozEy82Jtc92oppPBeuKtARY0AHio6Dtv6G33vhdmuXn+7tAZ27Wrl3Lpk2bsn+eP38+rVq14oEHHuDChQsF2aSIiEi+/R55jgW/RAIw7b4Wl4MNwI9jrcHGpxaEvm6fAsUuChRuXnzxRRISEgDYtWsXzz//PL169eLo0aOEhYUVaoEiIiK5uZCcQdiSHRgGDG4bRK/mVS+vPPwTbP/UOt//XXD1sE+RYhcFuqD46NGjNGnSBIBvvvmGPn36MGXKFLZv3559cbGIiEhRMQyDl7/ZSXRCGnWqVGRc3yaXV6bGwbcjrPPtnoLg2+1So9hPgc7cuLi4kJKSAsBPP/1E9+7dAfDz88s+oyMiIlJUvth6nB/3nsHZ0cTcwSG4u1zxb/UfXoXEU+BXB+4aZ78ixW4KdObm9ttvJywsjI4dO7J161aWLFkCWF9iWaNGjUItUERE5EqHziQycdVeAF7u2Yhm1a94IN/BHyDif4AJ+r0LLhXtU6TYVYHO3MybNw8nJye+/vprFixYQPXq1QH4/vvv6dmzZ6EWKCIicklappmRiyNIy7RwR/3KPNax9uWVqRdg5UjrfPvhUKu9fYoUu9Ot4CIiUmpM+G4vH28+SqWKLnz/7B34e7pdXrnsP7BzMVSqB09tAucKeW9ISp0ivxUcIDIykrFjxzJkyBBiYmIA65mbPXv2FHSTIiIiefr5QAwfbz4KwNv/apEz2OxfbQ02Jgfov1DBppwrULj55ZdfaN68OX/++SfLli0jKSkJgB07djB+/PhCLVBERORsYjovfrUDgEc6BHNno4DLK1Ni4btnrfMdRkBQ2+IvUEqUAoWb0aNHM2nSJNatW4eLi0v28jvvvJM//vij0IoTERGxWAxe+GoH55IyaBToyei7G+VssOZFSI6Byg2hyyv2KVJKlAKFm127djFgwIBrlvv7+3Pu3LmbLkpEROSST34/xi8Hz+Lq5MDcISG4OTteXrl3Jez+GkyOMGABOLvlvSEpNwoUbnx8fDh9+vQ1y8PDw7PvnBIREblZe07F8+b3+wEY26cJDQKuePFl8jlY9Zx1/vZnoXrr4i9QSqQChZvBgwfz8ssvEx0djclkwmKxsHnzZl544QUeeuihwq5RRETKodQMMyO/DCfDbCG0cQD/165mzgZrXoCUc+DfBDq/bJ8ipUQqULiZMmUKjRo1IigoiKSkJJo0aUKnTp3o0KEDY8eOLewaRUSkHJqwai+RZ5MJ8HLlrYEtMJlMl1fuXgZ7lluHo/ovACdX+xUqJU6BnlDs4uLCBx98wGuvvcbu3btJSkoiJCSE+vXrF3Z9IiJSDq3dfZovtx7HZIKZ97fCr+Llm1dIioHVz1vnO70A1VrZpUYpuQoUbi6pWbMmNWvWvHFDERERG52OT+Xlb3YB8J9OdelYr/LllYZhvc4mNRYCmsMdL9ipSinJChRuzGYzixYtYv369cTExGCxWHKs37BhQ6EUJyIi5YvZYvDckgjiUzNpUcObsG4NcjbY/Q3sXwUOTta7o5xcct+QlGsFCjejRo1i0aJF9O7dm2bNmuUcBxURESmghb9E8seRWNxdHJkzOAQXpysuDU2Mvjwc1fllCGxunyKlxCtQuFm8eDFLly6lV69ehV2PiIiUU+HHLzBz3UEA3rinKbUrX/FGb8OwPoU4LQ6qtoTbn7NLjVI6FOhuKRcXF+rVq1fYtYiISDmVmJbJqMURmC0GfVpUZWDrGjkb7FwCB78HB2fr3VGOzvYpVEqFAoWb559/njlz5lDOXiguIiJFZPy3ezgem0J1nwpMHtA85+UOCafg+5es811GQ0BT+xQppUaBhqU2bdrEzz//zPfff0/Tpk1xds6ZoJctW1YoxYmISNm3Ivwky8JP4mCCOYNb4V3hiu8Uw4DvRkFaPFQLgY7P2q1OKT0KFG58fHxyfbeUiIhIfhw/n8LYFbsBGHlXfdoE++VsEPE5HPoRHF2g/0JwvKknmEg5UaDfkk8++aSw6xARkXImy2xh1JJwktKzaFPLl2e6XnUtZ/wJWDvGOt/1VfBvdO1GRHJRoGtuREREbtbc9YcIPx6Hp5sTswe3wsnxiq8kw4CVIyA9AWq0hQ4j7FeolDo2n7kJCQmx+Xk227dvL3BBIiJS9v155Dzzfj4MwOQBzanh656zwfZPIXIDOLlZ745ycLRDlVJa2Rxu+vfvX4RliIhIeRGfksmzSyKwGDCwdQ3uaVktZ4O44/DDq9b5O1+DynpvoeSPzeFm/PjxRVmHiIiUA4ZhMGb5Tk7Hp1G7ckXeuOeq27otFvh2OGQkQdBtcNvT9ilUSjVdcyMiIsVm6d9RrNkVjZODiTmDW1HR9ap/Y2/7GI7+Ck4VoP+7Go6SAinQ3VIODg7Xvf7GbDYXuCARESmbIs8m8frKvQC80KMhLWr45Gxw4Rj8OM46H/o6VKpbnOVJGVKgcLN8+fIcP2dmZhIeHs6nn37KG2+8USiFiYhI2ZGeZWbkl+GkZprpULcST95RJ2cDiwW+fQYyk6FWR7j1SfsUKmVCgcJNv379rlk2cOBAmjZtypIlS3j88cdvujARESk7Zvx4kD2nEvB1d2bm/a1wcLjq7P9fH8Kx38C5IvSbDw66akIKrlB/e2677TbWr19fmJsUEZFS7teDZ3n/1yMAvHlfCwK93XI2OB8JP128aaXbG+BXu5grlLKm0MJNamoqc+fOpXr16oW1SRERKeXOJaUTtnQHAA/eVovuTQNzNrh0d1RmCtTuBG105l9uXoGGpXx9fXNcUGwYBomJibi7u/O///2v0IoTEZHSyzAMXvp6J+eS0qnv78GrvRtf2+jPhXB8C7h4wD3zNBwlhaJA4Wb27Nk5fnZwcKBKlSq0a9cOX1/fwqhLRERKuc+2/MOG/TG4ODkwd0gIbs5X3dZ97jCsv3gTSvdJ4Fur+IuUMsnmcHPvvfeyaNEivLy8MJlMDBo0CFdX16KsTURESqn90QlMXrMPgFfubkTjql45G1jMsOJpyEqDOl2h9SPFX6SUWTaf/1u1ahXJyckAPProo8THxxdZUSIiUnqlZVpv+87IstC1YRUe7hB8baMt8+HEVnDxhHveARvfXShiC5vP3DRq1IgxY8bQtWtXDMNg6dKleHl55dr2oYceKrQCRUSkdJm8eh8HzyRR2cOVt//V8tqHvp49ABsmWed7TgGfoOIvUso0k2EYhi0Nf//9d8LCwoiMjCQ2NhZPT89cn1JsMpmIjY0t9EILS0JCAt7e3sTHx+cZzkREpGDW7T3Dvz/7G4DPHruVTg2q5GxgzoKPu8PJbVAvFIZ+rbM2YpP8fH/bfOamQ4cO/PHHH4D1AuKDBw/i7+9/c5WKiEiZcSYhjZe+tt72/e87al8bbAB+n2sNNq7e0Heugo0UiQLdc3f06FGqVMnll1ZERMoli8UgbGkEF1IyaVrNixd6NLy20Zm9sHGqdf7uaeCt56JJ0SjQreC1atUiLi6OrVu3EhMTg8ViybFe19yIiJQvH/x2hM2Hz1PB2ZG5Q0Jwdbrqtm9zpvXuKHMGNOgJLYfYp1ApFwoUbr777juGDh1KUlJS9q3hl5hMJoUbEZFyZOeJON7+4QAA4/s2oW4Vj2sbbZoNpyPAzQf6zNZwlBSpAg1LPf/88zz22GMkJSURFxfHhQsXsqeSfDGxiIgUruT0LEYtjiDLYnB3s0AGtc3lzqfoXfDLm9b5Xm+DV9XiLVLKnQKFm5MnTzJy5Ejc3d0Lux4RESlFXl+5h6Pnkqnm7ca0e1tcexdtVoZ1OMqSCY36QPN/2adQKVcKFG569OjB33//XWhFzJ8/n+DgYNzc3GjXrh1bt261qd/ixYsxmUz079+/0GoRERHbfLfjFF9tO4HJBLMGtcLb3fnaRr/NsJ65qeAHfWZpOEqKhc3X3KxcuTJ7vnfv3rz44ovs3buX5s2b4+yc8xf6nnvusbmAJUuWEBYWxsKFC2nXrh2zZ8+mR48eHDhw4Lq3mh87dowXXniBO+64w+Z9iYhI4ThxIYVXlu8C4Jmu9WhXp9K1jU7vgN+mW+d7TwcPPT5EiofND/FzsPFNrSaTCbPZbHMB7dq1o23btsybNw8Ai8VCUFAQI0aMYPTo0bn2MZvNdOrUiccee4zffvuNuLg4VqxYYdP+9BA/EZGbk2W2MPj9P/j7nwuE1PRh6X/a4+x41XdEVga83wVi9kCTfvCvT3XWRm5Kfr6/bR6WslgsNk35CTYZGRls27aN0NDQywU5OBAaGsqWLVvy7DdhwgT8/f15/PHHb7iP9PR0EhISckwiIlJw83+O5O9/LuDh6sScQSHXBhuAX9+yBhv3ytB7poKNFKsCXXPz2WefkZ6efs3yjIwMPvvsM5u3c+7cOcxmMwEBATmWBwQEEB0dnWufTZs28dFHH/HBBx/YtI+pU6fi7e2dPQUF6R0mIiIF9fexWOasPwjApP7NqFkplxtLTm6H32Za5/vMhIqVi7FCkQKGm7zeCp6YmMijjz5600XlJTExkQcffJAPPviAypVt+59lzJgxxMfHZ09RUVFFVp+ISFkWn5rJqMURWAy4N6Q6/UNyecJwVrr17ijDDM3usw5JiRSzAj3EzzCMXF+aeeLECby9vW3eTuXKlXF0dOTMmTM5lp85c4bAwMBr2kdGRnLs2DH69u2bvezS05GdnJw4cOAAdevWzdHH1dUVV1dXm2sSEZFrGYbBq8t3cTIulZp+7rzRr2nuDTdOhbP7oaI/9JpevEWKXJSvcBMSEoLJZMJkMnHXXXfh5HS5u9ls5ujRo/Ts2dPm7bm4uNC6dWvWr1+ffTu3xWJh/fr1PPPMM9e0b9SoEbt27cqxbOzYsSQmJjJnzhwNOYmIFJFvtp9k1c7TODqYmDO4FZ5uudz2feJv2DzHOt93Nrj7FWuNIpfkK9xcCiARERH06NEDD4/Lj9h2cXEhODiY++67L18FhIWF8fDDD9OmTRtuvfVWZs+eTXJycvbw1kMPPUT16tWZOnUqbm5uNGvWLEd/Hx8fgGuWi4hI4Th2Lplx3+4GIKxbA0Jq+l7bKDP14nCUBVoMgka9i7lKkcvyFW7Gjx8PQHBwMIMGDcLNze2mCxg0aBBnz55l3LhxREdH06pVK9auXZt9kfHx48dtvg1dREQKV0aWhZGLw0nJMNOuth9Pda6be8OfJ8O5g+ARCD2nFW+RIlex+Tk3ZYWecyMiYrtp3+9n4S+ReFdw5vtRd1DNp8K1jY7/CR/3AAwYsgQa2n55goit8vP9bfOZGz8/Pw4ePEjlypXx9fXN9YLiS/TyTBGR0m/z4XO892skAG/e1zz3YJORYh2OwoCWDyjYSIlgc7iZNWsWnp6eAMyePbuo6hERkRIgNjmDsKURGAYMubUmPZvl8SbvDRMhNhI8q0LPqcVbpEgeNCwlIiI5GIbBk//dxrq9Z6hbpSLfjbgdd5dc/i18bDMs6g0YMPRrqN+t2GuV8qNIhqXykpaWRkZGRo5lCg0iIqXX538eZ93eM7g4OjBncEjuwSYjGb4dBhgQ8qCCjZQoBboNKTk5mWeeeQZ/f38qVqyIr69vjklEREqnQ2cSmbhqLwAv9WxIs+p5PJj1p9fhwjHwqgE9JhdbfSK2KFC4eemll9iwYQMLFizA1dWVDz/8kDfeeINq1arl691SIiJScqRlmhnxZTjpWRY6NajCYx1r597w6K+w9X3rfL93wM32J9OLFIcCDUt99913fPbZZ3Tp0oVHH32UO+64g3r16lGrVi0+//xzhg4dWth1iohIEZv2/X72RydS2cOF6f9qgYNDLnfFpifCt8Ot860fhbp3Fm+RIjYo0Jmb2NhY6tSpA1ivr7l06/ftt9/Or7/+WnjViYhIsdiw/wyLfj8GwNsDW+LvmcdDWteNg7jj4F0Tuk8svgJF8qFA4aZOnTocPXoUsL7vaenSpYD1jM6l1yGIiEjpEJOYxotf7QTg0Y7BdG3kn3vDyJ/h74+t8/3mgatnMVUokj/5CjdHjhzBYrHw6KOPsmPHDgBGjx7N/PnzcXNz47nnnuPFF18skkJFRKTwWSwGzy/dwfnkDBoFevJyz0a5N0xLgJUjrPNt/w11OhdfkSL5lK9rburXr8/p06d57rnnAOt7oebOncv+/fvZtm0b9erVo0WLFkVSqIiIFL6PNx/lt0PncHVy4J0hIbg5O+be8MexEB8FvsEQ+npxliiSb/k6c3P18/7WrFlDcnIytWrV4t5771WwEREpRXafjOfNtfsBeK1PE+oH5DHMdPgn2P6pdb7fu+DqUUwVihSMXrctIlIOpWRkMXJxOJlmg+5NAhjarmbuDVPj4NuLw1HtnobgjsVWo0hB5SvcmEyma16Yeb0XaIqISMk0cdVejpxNJsDLlTfva5H33+U/vAqJp8CvDtw1rniLFCmgfF1zYxgGjzzyCK6uroD11QtPPfUUFStWzNFu2bJlhVehiIgUqu93nebLrVGYTDDr/lb4VnTJveHBHyDif4AJ+i8AF/dirVOkoPIVbh5++OEcP//f//1foRYjIiJF61RcKqOX7QLgqc516VCvcu4NUy/AypHW+fbDoeZtxVShyM3LV7j55JNPiqoOEREpYmaLwXNLIohPzaRlDW/CujXIu/H3oyEpGirVhzvHFl+RIoVAFxSLiJQTCzYe5s+jsbi7ODJncAjOjnl8BexfDTsXg8nBOhzlXKF4CxW5SQo3IiLlwPbjF5j10yEAJvRrRnDlirk3TImF7561zncYAUFti6dAkUKkcCMiUsYlpmUyanE4ZovBPS2rcd8t1fNuvOZFSI6Byg2hyyvFV6RIIVK4EREp48Z9u4eo2FRq+FZg0oBmed/2vfdb2P01mBxhwAJwzuPlmSIlnMKNiEgZtjz8BMvDT+JggjmDW+Hl5px7w+RzsCrMOn/7s1C9dbHVKFLYFG5ERMqo4+dTeG3FHgBG3dWA1rX88m68+nlIOQf+TaDzy8VUoUjRULgRESmDMs0WRi4OJyk9i7bBvgzvWjfvxruXwd4V1uGo/gvAybXY6hQpCgo3IiJl0JyfDhERFYenmxOzBrXCKa/bvpNirGdtADq9ANVaFVuNIkVF4UZEpIz548h55m88DMDUe5tTwzeP1yYYBqx6DlJjIaA53PFCMVYpUnQUbkREypC4lAyeWxKBYcD9bWrQp0W1vBvv+hr2rwIHJ+vdUU55vGNKpJRRuBERKSMMw2D0N7s4HZ9G7coVGd+3ad6NE6NhzcUzNZ1fhsDmxVOkSDFQuBERKSOW/BXF2j3RODuamDs4hIquebw+0DCsTyFOi4OqLeH254qzTJEip3AjIlIGHI5J4o3v9gLwQveGNK/hnXfjnUvg4Pfg4Az9F4JjHs++ESmlFG5EREq59CwzI78MJzXTzO31KvPvO+rk3TjhFHz/knW+6xgIaFI8RYoUI4UbEZFS7u21B9h7OgG/ii7MvL8lDg55vF7BMOC7UZAWD9VugQ6jirdQkWKicCMiUor9cvAsH246CsBb97XA3+s674OK+BwO/QiOrtaH9TnmcU2OSCmncCMiUkqdS0rn+aU7AHiofS1CmwTk3Tj+BKwdY52/81Xwb1QMFYrYh8KNiEgpZBgGL361g3NJ6TQI8OCVXo2v1xhWjoD0BKjRFto/U3yFitiBwo2ISCm06Pdj/HzgLC5ODswdEoKbs2Pejbd/CpEbwMnNOhzlcJ22ImWAwo2ISCmz73QCU9fsB+DVXo1pFOiVd+O44/DDq9b5O1+DyvWLoUIR+1K4EREpRVIzrLd9Z5gt3NXIn4fa18q7scUC3w6HjCQIug1ue7r4ChWxI4UbEZFSZPKavRyKSaKKpytvDWyByZTHbd8A2z6Go7+CUwXo/66Go6TcULgRESklftwTzf/+OA7AzPtbUsnDNe/GsUfhx3HW+dDXoVLdoi9QpIRQuBERKQWi49N46ZudADzZqQ531K+Sd2OLBb59BjKToVZHuPXJYqpSpGRQuBERKeHMFoOwpRHEpWTSrLoXL3RveP0Of30A/2wC54rQbz446K96KV/0Gy8iUsK9/+sRfo88TwVnR+YMDsHF6Tp/dZ+PhHXjrfPd3gC/2sVTpEgJonAjIlKC7YiKY8aPBwB4456m1K3ikXdjixlWDIOsVKjdCdo8XkxVipQsCjciIiVUUnoWoxaHk2Ux6N28Kv9qU+P6Hf5cCFF/gIsH3DNPw1FSbuk3X0SkhHp95R6OnU+hmrcbUwY0v/5t3+cOwfoJ1vnuk8D3Os+/ESnjFG5EREqglTtO8fW2EziYYPbgELzdnfNunD0clQZ1ukLrR4qtTpGSSOFGRKSEiYpN4dVluwB4pms9bq3td/0OW+bDia3g6gX95sH1zvCIlAMKNyIiJUiW2cKzSyJITM/ilpo+jLzrBu+COnsANkyyzveYAt43uC5HpBxQuBERKUHe2XCYbf9cwNPViTmDQ3ByvM5f0+YsWPE0mNOhXjcI+b/iK1SkBFO4EREpIf46Fss7Gw4BMGlAM4L83K/f4fe5cHIbuHrDPXM1HCVykcKNiEgJEJ+aybOLI7AYcO8t1enXqvr1O5zZCxunWufvfhO8qhV9kSKlRIkIN/Pnzyc4OBg3NzfatWvH1q1b82z7wQcfcMcdd+Dr64uvry+hoaHXbS8iUtIZhsEry3dxMi6Vmn7uTOjX7PodzJkXh6MyoMHd0HJw8RQqUkrYPdwsWbKEsLAwxo8fz/bt22nZsiU9evQgJiYm1/YbN25kyJAh/Pzzz2zZsoWgoCC6d+/OyZMni7lyEZHC8fW2E6zeeRonBxNzh4Tg4ep0/Q6bZsPpCHDzgb6zNRwlchWTYRiGPQto164dbdu2Zd68eQBYLBaCgoIYMWIEo0ePvmF/s9mMr68v8+bN46GHHrpmfXp6Ounp6dk/JyQkEBQURHx8PF5eXoX3QURECuDI2ST6vLOJlAwzL/ZoyPCu9a7fIXoXvN8VLJlw7wfQ4v7iKVTEzhISEvD29rbp+9uuZ24yMjLYtm0boaGh2cscHBwIDQ1ly5YtNm0jJSWFzMxM/Pxyfw7E1KlT8fb2zp6CgoIKpXYRkZuVkWVh1OIIUjLM3FbHj6c6171+h6wM63CUJRMa9YHm/yqeQkVKGbuGm3PnzmE2mwkICMixPCAggOjoaJu28fLLL1OtWrUcAelKY8aMIT4+PnuKioq66bpFRArDjHUH2HUyHh93Z2YNaoWjww2Gl36bYT1zU8EP+szScJRIHm4wsFuyTZs2jcWLF7Nx40bc3NxybePq6oqrq2sxVyYicn2bDp3jvV+OADDt3hZU9a5w/Q6nIuC36db53tPBw79oCxQpxewabipXroyjoyNnzpzJsfzMmTMEBgZet+/06dOZNm0aP/30Ey1atCjKMkVEClVscgZhSyMAeKBdTXo2u/7fd2SlW98dZcmCJv2g6b1FX6RIKWbXYSkXFxdat27N+vXrs5dZLBbWr19P+/bt8+z31ltvMXHiRNauXUubNm2Ko1QRkUJhGAYvfb2TmMR06lapyGu9m9y40y9vQcwecK8MvWdqOErkBuw+LBUWFsbDDz9MmzZtuPXWW5k9ezbJyck8+uijADz00ENUr16dqVOtD6t68803GTduHF988QXBwcHZ1+Z4eHjg4eFht88hImKL//3xDz/tO4OLowNzh4RQwcXx+h1OboNNs6zzfWZCxcpFX6RIKWf3cDNo0CDOnj3LuHHjiI6OplWrVqxduzb7IuPjx4/j4HD5BNOCBQvIyMhg4MCBObYzfvx4Xn/99eIsXUQkXw5EJzJp9T4AXr67EU2reV+/Q2aadTjKMEOz+6xDUiJyQ3Z/zk1xy8998iIihSUt00y/eZs5cCaRLg2r8MkjbTHdaHhp3XjYPBsq+sPwP8E990deiJQHpeY5NyIi5cW07/dz4EwilT1ceHtgyxsHm6i/rC/GBOtTiBVsRGymcCMiUsQ27D/Dot+PATD9Xy2p4nmDx1Nkplof1mdYoMUgaNS76IsUKUMUbkREilBMQhovfLUTgMc61qZLQxueT/PzZDh/CDwCoee0Iq5QpOxRuBERKSIWi8HzX+0gNjmDxlW9ePnuhjfudPxP+N36rj36ztFwlEgBKNyIiBSRjzYd5bdD53BzduCdIa1wdbrBbd8ZKdbhKAxoNRQa9iyWOkXKGoUbEZEisPtkPG/9sB+AcX2aUs/f88adNkyE2EjwrAY9phRxhSJll8KNiEghS8nIYuSX4WSaDXo0DWDIrUE37nRsM/yxwDp/zztQwadIaxQpyxRuREQK2YTv9nLkXDKBXm5Mu7fFjW/7zkiGb4cBBtzyENQPLZY6RcoqhRsRkUK0ZtdpFv8VhckEMwe1xLeiy407/fQ6XDgGXjWg++SiLlGkzFO4EREpJCfjUhn9jfW276c716VDXRveA3X0V9j6vnW+3zxw05PTRW6Wwo2ISCEwWwyeWxxBQloWLYN8eK5bgxt3Sk+Eb4db51s/CnW7Fm2RIuWEwo2ISCF49+fDbD0WS0UXR+YOboWzow1/va4bB3HHwbsmdJ9Y9EWKlBMKNyIiN2nbPxeYvf4QABP7N6NWpYo37hS5Af7+2Drfbx642nCruIjYROFGROQmJKRlMmpxOGaLQb9W1RgQUv3GndIS4NsR1vm2/4Y6nYu2SJFyRuFGROQmjFuxmxMXUqnhW4GJ/Zvd+LZvgB9fhYQT4BsMoa8XdYki5Y7CjYhIAS3bfoIVEadwdDAxZ3AIXm7ON+506CfY/pl1vt+74OpRtEWKlEMKNyIiBfDP+WReW7EbgFF31ad1Ld8bd0qNg5UXh6PaPQ3BHYuuQJFyTOFGRCSfMs0WRi6OIDnDzK3BfgzvWs+2jj+8AomnwK8O3DWuaIsUKccUbkRE8mn2TwfZERWHl5sTswa3wtHBhutsDqyFiM8BE/RfAC7uRV6nSHmlcCMikg9bIs/z7sZIAKbd14LqPhVu3CklFr4bZZ1vPxxq3laEFYqIwo2IiI3iUjJ4bkkEhgGD2gTRq3lV2zquHQ1J0VCpPtw5tmiLFBGFGxERWxiGwcvf7CQ6IY06lSsyrm8T2zruXw07l4DJwToc5WzDmR4RuSkKNyIiNvhyaxQ/7DmDs6OJuUNCqOjqdONOKbHw3bPW+Q4jIahtkdYoIlYKNyIiN3A4JpEJq/YA8FKPRjSr7m1bxzUvQnIMVGkEXcYUYYUiciWFGxGR60jPMjPiywjSMi3cUb8yj99e27aOe7+F3V+DyRH6vwvObkVbqIhkU7gREbmOt9YeYN/pBPwqujDjXy1xsOW27+RzsCrMOn/7c1C9ddEWKSI5KNyIiORh44EYPtp0FIC3B7bA38vGsy+rn4eUc+DfFDq/VIQVikhuFG5ERHJxNjGdF77aAcDD7WtxV+MA2zruXgZ7V4CDk3U4ysm16IoUkVwp3IiIXMViMXjhqx2cS8qgYYAnY3o1tq1jUoz1rA3AHc9DtVZFVqOI5E3hRkTkKot+P8YvB8/i6uTA3CEhuDk73riTYcCq5yA1FgKawx0vFH2hIpIrhRsRkSvsPZXAtO/3AzC2d2MaBnra1nHX17B/lXU4asACcHIpwipF5HoUbkRELkrNMDNycTgZZguhjf35v9tq2dYxMRrWXDxT0/llCGxedEWKyA0p3IiIXDRp9V4OxyTh7+nKWwNbYjLZcNu3YVifQpwWB1VbWm/9FhG7UrgREQHW7o7m8z+PAzDz/lb4VbRxWGnHYjj4PTg4Q/+F4OhchFWKiC0UbkSk3Dsdn8roZTsB+E+nOtxev7JtHRNOwfcvW+e7joEAG1+mKSJFSuFGRMo1s8UgbMkO4lIyaV7dm+e7N7Sto2HAypGQHg/VboEOo4q2UBGxmcKNiJRr7/0ayZYj53F3cWTO4Fa4ONn412L4/+DwOnB0hf4LwNGGt4SLSLFQuBGRcisiKo6ZPx4E4PV7mlKniodtHeOi4IdXrPN3vgr+jYqoQhEpCIUbESmXktKzGLU4nCyLQe8WVflX6xq2dTQMWDkC0hOgRlto/0zRFioi+aZwIyLl0rhvd/PP+RSq+1RgSv/mtt32DbD9UzjyMzi5WYejHGx4erGIFCuFGxEpd76NOMmy7SdxMMGsQa3wdrfx9u244/DDq9b5u8ZB5fpFV6SIFJjCjYiUK1GxKYxdvhuAZ+6sz621/WzraLHAt8MhIwlqtod2TxVhlSJyMxRuRKTcyDJbGLU4nMT0LFrX8mXknfVs77ztYzj6KzhVgH7zNRwlUoIp3IhIuTF3w2G2H4/D09WJ2YNa4eRo41+BsUfhx3HW+W5vQKW6RVekiNw0hRsRKRe2Ho1l3oZDAEy+tzlBfu62dbRY4NtnIDMZat0Obf9dhFWKSGFQuBGRMi8+JZNnF4djMeC+W2pwT8tqtnf+6wP4ZxM4V4R+88BBf22KlHT6v1REyjTDMBizfCen4tOoVcmdN/o1tb3z+UhYN946330C+NUumiJFpFAp3IhImfbV3ydYsysaJwcTcweH4OFq42sSLGZYMQyyUqF2J2j9WNEWKiKFRuFGRMqsyLNJjF+5B4DnuzekZZCP7Z3/XAhRf4CLB9yj4SiR0kT/t4pImZSRZb3tOzXTTIe6lfhPpzq2dz53CNZPsM53nwS+tYqmSBEpEgo3IlImzfjxALtPJuDj7szM+1vh4GDj6xUsZljxNGSlQZ2u0PqRIq1TRApfiQg38+fPJzg4GDc3N9q1a8fWrVuv2/6rr76iUaNGuLm50bx5c9asWVNMlYpIafDbobO89+sRAN68rwWB3m62d94yD078Ba5e1rujbH3nlIiUGHYPN0uWLCEsLIzx48ezfft2WrZsSY8ePYiJicm1/e+//86QIUN4/PHHCQ8Pp3///vTv35/du3cXc+UiUhKdT0onbOkOAIa2q0mPpoG2d47ZDxsmW+d7TAFvG98ULiIliskwDMOeBbRr1462bdsyb948ACwWC0FBQYwYMYLRo0df037QoEEkJyezatWq7GW33XYbrVq1YuHChTfcX0JCAt7e3sTHx+Pl5VVonyMzI53khAu5rDGByQHDZMJkcrD+eClTmkxgsrYxmcj+F6IJU/Z665uKTRfXWf9rGJfbXvmHl+NP8qo/VeOKBfb9Ey8c1kNn4uIhxWSyHjUHkyn7H9om08Wfr1hvMmH725+l1DEMgyc+/Zv1+2Oo7+/Bymdup4KLja9JMGfBR93g1Hao1w2GfqWzNiIlSH6+v228J7JoZGRksG3bNsaMGZO9zMHBgdDQULZs2ZJrny1bthAWFpZjWY8ePVixYkWu7dPT00lPT8/+OSEh4eYLz0Xkzk00WnVvkWz7eiyGCQMwMF2crPOQ+/JL81evh8t56PLPVy7PbVleba9dDmAYN9H3imUWTJwyKnHQqMEhowYHLTU4ZFQnFduHHi7lykthyHQxYF45fykYcamtw9VByZS9nauDFFhvrsne7sV9Ybocxhyu2BdX1nJxucPFDV+7/evUmx3sLm3/BvVe7M8127+y3kvbv2q/V9XjcEVwdMhlX3luK0dtV6y/FPbz/Oymaz7LkbPJrN8fg4uTA3OHhNgebAB+n2MNNq7ecM9cBRuRUsyu4ebcuXOYzWYCAgJyLA8ICGD//v259omOjs61fXR0dK7tp06dyhtvvFE4BZdADqbLkaDEK8TvioacoCs7ciyLslS5IvBU56BRg8NGddJwvaa/YViPmMUoRcdPbDbm7kY0rpqPM7Nn9sDPU63zd78JXvl4grGIlDh2DTfFYcyYMTnO9CQkJBAUFFTo+2l4S1csIbGA9WvSBBfHfwwwDAzDAoYFw2K+2Mb6ZWpYrhguwnJx2eUll9qYTEaO7V3675XLrTnn6uVgMiwXl3FF2yu3dXlfN/8zuawvrG1fOh5ZcP4wnN2P6ex+TOcOYEo+S5DDWYI4y12EXyrCeqbHpxbmSg0xV25IVqWGZPk1ItOvLjhVwGJY/yyyw87FPw/j4nKLYR3qMC4tu3IeA4vlcn+whqVL2zIMa3+u2v6V/Q0j57zl4vYxbNjWVeuv3uaV27r8Wa5sk/NzWa7Y1rWf5XIQvLSvq4/dlTVcua9rP8tV28plX1d/HssV27rRZ28Y6MkjHYKxmTnTeneUJRMa3A0tB9veV0RKJLuGm8qVK+Po6MiZM2dyLD9z5gyBgblfBBgYGJiv9q6urri6Xvsv98JmcnAozBMTciP1uub8OfkcnN0PMfsu/nc/nN2HKeU8jnHHcIw7BpE/XG5vcgDfYKjSGKo0BP/GUKURVG4Azvm4s0ZKv02z4PQOcPOBvrM1HCVSBtg13Li4uNC6dWvWr19P//79AesFxevXr+eZZ57JtU/79u1Zv349zz77bPaydevW0b59+2KoWEqsipWh4u0QfHvO5Uln4ey+7LCT/d/UCxB7xDodWH25vckBfGtfDjvZoac+OBV9SJZiFr0LfnnLOt9rOnjm484qESmx7D4sFRYWxsMPP0ybNm249dZbmT17NsnJyTz66KMAPPTQQ1SvXp2pU63j4aNGjaJz587MmDGD3r17s3jxYv7++2/ef/99e34MKak8qlin2p0uLzMMSIrJGXbOHrCe9UmLg9hI67T/8h15mBzBrw74N7Ke7bn030r1wMml2D+WFIKsjMvDUY36QPOB9q5IRAqJ3cPNoEGDOHv2LOPGjSM6OppWrVqxdu3a7IuGjx8/jsMV73Tp0KEDX3zxBWPHjuWVV16hfv36rFixgmbNmtnrI0hpYzKBZ4B1qtPl8nLDgKQzVwxtXTHElR4P5w9Zp33fXe7j4AR+dS+HnUtDXJXqgaNzsX80yYffZljP3FTwgz6zNBwlUobY/Tk3xa2onnMjZZhhQOLp3ENPRmLufRycrAHnyqEt/8bWsz8KPfZ3KgI+vAssWTDwE2hW/I9xEJH8KTXPuREpFUwm663BXtWg3l2XlxsGJJy8Ymjr0oXM+yEjyfrfs/th74rLfRycrdfvXB16fGuDo/53LBZZ6bBimDXYNOmvYCNSBulvU5GCMpmsj+f3rgH1Qy8vNwyIP3HVWZ6L1/VkJkPMXuu054ptObpY79Sq0uiKIa5G4FcbHPLxIDq5sV/egpg94F4Zes+wdzUiUgQUbkQKm8kEPkHWqX63y8stFoiPujb0nDsImSlwZrd1upKjqzX0+DfKebbHN1ihpyBObrPe+g3QZ6b1LjsRKXMUbkSKi4MD+NayTg16XF5usUDcP9YzOznu4DoIWalwZpd1upKT28XQc9Ut6z61rPuRa2WmWYejDDM0GwhN+tm7IhEpIgo3Ivbm4GAdfvKrDQ17Xl5uMVtDz9XP6Dl7ELLSIHqndbqSs3suoacheNdU6Nk41Xq2rKI/9Hrb3tWISBFSuBEpqRwuPlvHrw406nV5ucUMF45dHNrad/ki5kvDW6cjrNOVnCtClQY5n9Hj3wi8g8rHLdBRf8Hvc63zfWeDu59dyxGRoqVwI1LaODhCpbrWqXGfy8vNWXDh6OWLly8Fn/OHrBcynwq3Tldy8bCe2bk69HhVLzuhJzPV+rA+wwItBkGj3vauSESKmMKNSFnh6GS9zbxy/ZzLzVnW10xc/RqK84ett6yf3GadruTqdTH0XHXLumfV0hd6NkyyBjyPQOg5zd7ViEgxULgRKescnS4OSTXIeRGtORPOR14bemIjIT0BTvxlna7k6n3xKcxXvYbCM7Bkhp7jf8CW+db5vnM0HCVSTijciJRXjs7WcOLfCJpesTwrwxpwrn4i8/lI62soTmy1Tldy8752aKtKY/Dwt1/oyUixDkdhQKuhOS/WFpEyTeFGRHJycrEOQfk3zrk8K906lHV16Ik9AmnxEPWHdbpSBd88Qk+Vov8c6ydYa/OsBj2mFP3+RKTEULgREds4uUJAU+t0pcw06zUtV9+yHnsUUi/A8d+t05XcK1mv47n6mp7CeqjesU3w5wLr/D3vQAWfwtmuiJQKCjcicnOc3SCwuXW6UmYqnDt07ROZLxyDlPPwz2brdCX3yleEnUtnexrn71qZ9CT4drh1/paHcr4aQ0TKBYUbESkazhWgagvrdKWMFOszea4OPXH/QMo5OPabdbpSRf9rh7b8G1mHva720+vWAOVVA7pPLqpPJyIlmMKNiBQvF3eo1so6XSkj+eLzea4IPWf3Q9xxSI6BozFw9NecfTwCr3jRaEPrM4D++sC6rt88cPMqjk8kIiWMwo2IlAwuFaH6LdbpSulJcO7AVdf07Le+hDQp2jod2ZizT5vHoG7XYitdREoWhRsRKdlcPaB6a+t0pfRE65meq+/e8qoO3SbYp1YRKREUbkSkdHL1hBptrJOIyBXK+WuCRUREpKxRuBEREZEyReFGREREyhSFGxERESlTFG5ERESkTFG4ERERkTJF4UZERETKFIUbERERKVMUbkRERKRMUbgRERGRMkXhRkRERMoUhRsREREpUxRuREREpExRuBEREZEyxcneBRQ3wzAASEhIsHMlIiIiYqtL39uXvsevp9yFm8TERACCgoLsXImIiIjkV2JiIt7e3tdtYzJsiUBliMVi4dSpU3h6emIymQptuwkJCQQFBREVFYWXl1ehbVeupWNdPHSci4eOc/HQcS4+RXWsDcMgMTGRatWq4eBw/atqyt2ZGwcHB2rUqFFk2/fy8tL/OMVEx7p46DgXDx3n4qHjXHyK4ljf6IzNJbqgWERERMoUhRsREREpUxRuComrqyvjx4/H1dXV3qWUeTrWxUPHuXjoOBcPHefiUxKOdbm7oFhERETKNp25ERERkTJF4UZERETKFIUbERERKVMUbkRERKRMUbjJh/nz5xMcHIybmxvt2rVj69at123/1Vdf0ahRI9zc3GjevDlr1qwppkpLv/wc6w8++IA77rgDX19ffH19CQ0NveGfjVjl93f6ksWLF2Mymejfv3/RFlhG5Pc4x8XFMXz4cKpWrYqrqysNGjTQ3x82yO9xnj17Ng0bNqRChQoEBQXx3HPPkZaWVkzVlk6//vorffv2pVq1aphMJlasWHHDPhs3buSWW27B1dWVevXqsWjRoiKvE0NssnjxYsPFxcX4+OOPjT179hj//ve/DR8fH+PMmTO5tt+8ebPh6OhovPXWW8bevXuNsWPHGs7OzsauXbuKufLSJ7/H+oEHHjDmz59vhIeHG/v27TMeeeQRw9vb2zhx4kQxV1665Pc4X3L06FGjevXqxh133GH069eveIotxfJ7nNPT0402bdoYvXr1MjZt2mQcPXrU2LhxoxEREVHMlZcu+T3On3/+ueHq6mp8/vnnxtGjR40ffvjBqFq1qvHcc88Vc+Wly5o1a4xXX33VWLZsmQEYy5cvv277I0eOGO7u7kZYWJixd+9e45133jEcHR2NtWvXFmmdCjc2uvXWW43hw4dn/2w2m41q1aoZU6dOzbX9/fffb/Tu3TvHsnbt2hn/+c9/irTOsiC/x/pqWVlZhqenp/Hpp58WVYllQkGOc1ZWltGhQwfjww8/NB5++GGFGxvk9zgvWLDAqFOnjpGRkVFcJZYJ+T3Ow4cPN+68884cy8LCwoyOHTsWaZ1liS3h5qWXXjKaNm2aY9mgQYOMHj16FGFlhqFhKRtkZGSwbds2QkNDs5c5ODgQGhrKli1bcu2zZcuWHO0BevTokWd7sSrIsb5aSkoKmZmZ+Pn5FVWZpV5Bj/OECRPw9/fn8ccfL44yS72CHOeVK1fSvn17hg8fTkBAAM2aNWPKlCmYzebiKrvUKchx7tChA9u2bcseujpy5Ahr1qyhV69exVJzeWGv78Jy9+LMgjh37hxms5mAgIAcywMCAti/f3+ufaKjo3NtHx0dXWR1lgUFOdZXe/nll6lWrdo1/0PJZQU5zps2beKjjz4iIiKiGCosGwpynI8cOcKGDRsYOnQoa9as4fDhwwwbNozMzEzGjx9fHGWXOgU5zg888ADnzp3j9ttvxzAMsrKyeOqpp3jllVeKo+RyI6/vwoSEBFJTU6lQoUKR7FdnbqRMmTZtGosXL2b58uW4ubnZu5wyIzExkQcffJAPPviAypUr27ucMs1iseDv78/7779P69atGTRoEK+++ioLFy60d2llysaNG5kyZQrvvvsu27dvZ9myZaxevZqJEyfauzQpBDpzY4PKlSvj6OjImTNnciw/c+YMgYGBufYJDAzMV3uxKsixvmT69OlMmzaNn376iRYtWhRlmaVefo9zZGQkx44do2/fvtnLLBYLAE5OThw4cIC6desWbdGlUEF+n6tWrYqzszOOjo7Zyxo3bkx0dDQZGRm4uLgUac2lUUGO82uvvcaDDz7IE088AUDz5s1JTk7mySef5NVXX8XBQf/2Lwx5fRd6eXkV2Vkb0Jkbm7i4uNC6dWvWr1+fvcxisbB+/Xrat2+fa5/27dvnaA+wbt26PNuLVUGONcBbb73FxIkTWbt2LW3atCmOUku1/B7nRo0asWvXLiIiIrKne+65h65duxIREUFQUFBxll9qFOT3uWPHjhw+fDg7PAIcPHiQqlWrKtjkoSDHOSUl5ZoAcylQGnrlYqGx23dhkV6uXIYsXrzYcHV1NRYtWmTs3bvXePLJJw0fHx8jOjraMAzDePDBB43Ro0dnt9+8ebPh5ORkTJ8+3di3b58xfvx43Qpuo/we62nTphkuLi7G119/bZw+fTp7SkxMtNdHKBXye5yvprulbJPf43z8+HHD09PTeOaZZ4wDBw4Yq1atMvz9/Y1JkybZ6yOUCvk9zuPHjzc8PT2NL7/80jhy5Ijx448/GnXr1jXuv/9+e32EUiExMdEIDw83wsPDDcCYOXOmER4ebvzzzz+GYRjG6NGjjQcffDC7/aVbwV988UVj3759xvz583UreEnzzjvvGDVr1jRcXFyMW2+91fjjjz+y13Xu3Nl4+OGHc7RfunSp0aBBA8PFxcVo2rSpsXr16mKuuPTKz7GuVauWAVwzjR8/vvgLL2Xy+zt9JYUb2+X3OP/+++9Gu3btDFdXV6NOnTrG5MmTjaysrGKuuvTJz3HOzMw0Xn/9daNu3bqGm5ubERQUZAwbNsy4cOFC8Rdeivz888+5/n176dg+/PDDRufOna/p06pVK8PFxcWoU6eO8cknnxR5nSbD0Pk3ERERKTt0zY2IiIiUKQo3IiIiUqYo3IiIiEiZonAjIiIiZYrCjYiIiJQpCjciIiJSpijciIiISJmicCMiIiJlisKNiJR4hmHw5JNP4ufnh8lkIiIiotj2fezYsWLfp4jcHIUbESmwzz//nKCgIHx9fQkLC8ux7tixYzRo0ICEhISb3s/atWtZtGgRq1at4vTp0zRr1uymtykiZZeTvQsQkdLp3LlzPPHEEyxatIg6derQu3dv7rzzTvr06QPAsGHDmDZtGl5eXje9r8jISKpWrUqHDh1uelsiUvbpzI2IFMiRI0fw9vZm0KBBtG3blq5du7Jv3z4AvvzyS5ydnbn33ntt2tYvv/zCrbfeiqurK1WrVmX06NFkZWUB8MgjjzBixAiOHz+OyWQiODg4120sWrQIHx8ffvjhBxo3boyHhwc9e/bk9OnT2W0sFgsTJkygRo0auLq60qpVK9auXZtjO1u3biUkJAQ3NzfatGlDeHj4NfvavXs3d999Nx4eHgQEBPDggw9y7ty57PVff/01zZs3p0KFClSqVInQ0FCSk5NtOhYiUgiK/NWcIlImxcbGGp6ensb27duN8+fPG7Vr1zbWrl1rxMbGGnXr1jWOHz9u03ZOnDhhuLu7G8OGDTP27dtnLF++3KhcuXL2W93j4uKMCRMmGDVq1DBOnz5txMTE5LqdTz75xHB2djZCQ0ONv/76y9i2bZvRuHFj44EHHshuM3PmTMPLy8v48ssvjf379xsvvfSS4ezsbBw8eNAwDMNITEw0qlSpYjzwwAPG7t27je+++86oU6eOARjh4eGGYRjGhQsXjCpVqhhjxowx9u3bZ2zfvt3o1q2b0bVrV8MwDOPUqVOGk5OTMXPmTOPo0aPGzp07jfnz5xuJiYkFPNIikl8KNyJSYMuWLTOaNWtm1K1bNzuMPPbYY8asWbOMX375xWjVqpXRtGlT46uvvspzG6+88orRsGFDw2KxZC+bP3++4eHhYZjNZsMwDGPWrFlGrVq1rlvLJ598YgDG4cOHc2wnICAg++dq1aoZkydPztGvbdu2xrBhwwzDMIz33nvPqFSpkpGampq9fsGCBTnCzcSJE43u3bvn2EZUVJQBGAcOHDC2bdtmAMaxY8euW6+IFB1dcyMiBTZgwAAGDBiQ/fMvv/zCzp07eeedd6hXrx5ffvklgYGB3HrrrXTq1Al/f/9rtrFv3z7at2+PyWTKXtaxY0eSkpI4ceIENWvWtLked3d36tatm/1z1apViYmJASAhIYFTp07RsWPHHH06duzIjh07smtp0aIFbm5u2evbt2+fo/2OHTv4+eef8fDwuGb/kZGRdO/enbvuuovmzZvTo0cPunfvzsCBA/H19bX5c4jIzdE1NyJSKNLT0xk2bBjvvfcehw8fJisri86dO9OwYUMaNGjAn3/+WeQ1ODs75/jZZDJhGEah7iMpKYm+ffsSERGRYzp06BCdOnXC0dGRdevW8f3339OkSRPeeecdGjZsyNGjRwu1DhHJm8KNiBSKSZMm0bNnT2655RbMZnP2BcEAmZmZmM3mXPs1btyYLVu25AghmzdvxtPTkxo1ahRafV5eXlSrVo3NmzfnWL5582aaNGmSXcvOnTtJS0vLXv/HH3/kaH/LLbewZ88egoODqVevXo6pYsWKgDVUdezYkTfeeIPw8HBcXFxYvnx5oX0WEbk+hRsRuWl79+5lyZIlTJgwAYBGjRrh4ODARx99xOrVq9m/fz9t27bNte+wYcOIiopixIgR7N+/n2+//Zbx48cTFhaGg0Ph/hX14osv8uabb7JkyRIOHDjA6NGjiYiIYNSoUQA88MADmEwm/v3vf7N3717WrFnD9OnTc2xj+PDhxMbGMmTIEP766y8iIyP54YcfePTRRzGbzfz5559MmTKFv//+m+PHj7Ns2TLOnj1L48aNC/WziEjedM2NiNwU4+LTg2fOnJl95qJChQosWrSI4cOHk56ezrx586hevXqu/atXr86aNWt48cUXadmyJX5+fjz++OOMHTu20GsdOXIk8fHxPP/888TExNCkSRNWrlxJ/fr1AfDw8OC7777jqaeeIiQkhCZNmvDmm29y3333ZW/j0tmfl19+me7du5Oenk6tWrXo2bMnDg4OeHl58euvvzJ79mwSEhKoVasWM2bM4O677y70zyMiuTMZhT0gLSIiImJHGpYSERGRMkXhRkRERMoUhRsREREpUxRuREREpExRuBEREZEyReFGREREyhSFGxERESlTFG5ERESkTFG4ERERkTJF4UZERETKFIUbERERKVP+H5TA2+Ub+8lUAAAAAElFTkSuQmCC",
      "text/plain": [
       "<Figure size 640x480 with 1 Axes>"
      ]
     },
     "metadata": {},
     "output_type": "display_data"
    }
   ],
   "source": [
    "import matplotlib.pyplot as plt\n",
    "\n",
    "pcts = (.001, .002, .005, .01, .02, .05, .1, .2, .5, 1)\n",
    "y_contrastive = [-4.3432811613057716e-07, 7.05457144550756e-07, -7.496209742841024e-07, 7.052533849463576e-07,\n",
    "     -1.8585725065375747e-05, -9.005726983212978e-05, 2.1746788604272084e-06, -1.0390447043277758e-05,\n",
    "     -0.002129602874543343, 1.0]\n",
    "y_noncontrastive = [2.95713277363795e-06, 1.4721485526194549e-06, 1.715279203456343e-06, -6.437337602558278e-06,\n",
    "                    -0.00010388284106108161, -0.00018730482812955983, -0.000474848496574308, -0.0007699631375741954,\n",
    "                    -0.07332578102989909, 1.0]\n",
    "plt.xlabel(\"% of nodes\")\n",
    "plt.ylabel(\"Faithfulness\")\n",
    "plt.plot(pcts, y_contrastive, label=\"Contrastive\")\n",
    "plt.plot(pcts, y_noncontrastive, label=\"Noncontrastive\")\n",
    "plt.legend()\n",
    "\n",
    "plt.show()"
   ]
  },
  {
   "cell_type": "code",
   "execution_count": 54,
   "metadata": {},
   "outputs": [
    {
     "name": "stderr",
     "output_type": "stream",
     "text": [
      "  0%|          | 0/63 [00:00<?, ?it/s]"
     ]
    },
    {
     "name": "stderr",
     "output_type": "stream",
     "text": [
      "100%|██████████| 63/63 [00:02<00:00, 29.92it/s]\n"
     ]
    },
    {
     "name": "stdout",
     "output_type": "stream",
     "text": [
      "Computing results for 0.1% of edges (N=32)\n"
     ]
    },
    {
     "name": "stderr",
     "output_type": "stream",
     "text": [
      "100%|██████████| 63/63 [00:03<00:00, 20.05it/s]\n"
     ]
    },
    {
     "name": "stdout",
     "output_type": "stream",
     "text": [
      "Computing results for 0.2% of edges (N=64)\n"
     ]
    },
    {
     "name": "stderr",
     "output_type": "stream",
     "text": [
      "100%|██████████| 63/63 [00:03<00:00, 20.24it/s]\n"
     ]
    },
    {
     "name": "stdout",
     "output_type": "stream",
     "text": [
      "Computing results for 0.5% of edges (N=162)\n"
     ]
    },
    {
     "name": "stderr",
     "output_type": "stream",
     "text": [
      "100%|██████████| 63/63 [00:03<00:00, 20.69it/s]\n"
     ]
    },
    {
     "name": "stdout",
     "output_type": "stream",
     "text": [
      "Computing results for 1.0% of edges (N=324)\n"
     ]
    },
    {
     "name": "stderr",
     "output_type": "stream",
     "text": [
      "100%|██████████| 63/63 [00:03<00:00, 20.61it/s]\n"
     ]
    },
    {
     "name": "stdout",
     "output_type": "stream",
     "text": [
      "Computing results for 2.0% of edges (N=649)\n"
     ]
    },
    {
     "name": "stderr",
     "output_type": "stream",
     "text": [
      "100%|██████████| 63/63 [00:03<00:00, 20.89it/s]\n"
     ]
    },
    {
     "name": "stdout",
     "output_type": "stream",
     "text": [
      "Computing results for 5.0% of edges (N=1624)\n"
     ]
    },
    {
     "name": "stderr",
     "output_type": "stream",
     "text": [
      "100%|██████████| 63/63 [00:02<00:00, 22.69it/s]\n"
     ]
    },
    {
     "name": "stdout",
     "output_type": "stream",
     "text": [
      "Computing results for 10.0% of edges (N=3249)\n"
     ]
    },
    {
     "name": "stderr",
     "output_type": "stream",
     "text": [
      "100%|██████████| 63/63 [00:02<00:00, 23.05it/s]\n"
     ]
    },
    {
     "name": "stdout",
     "output_type": "stream",
     "text": [
      "Computing results for 20.0% of edges (N=6498)\n"
     ]
    },
    {
     "name": "stderr",
     "output_type": "stream",
     "text": [
      "100%|██████████| 63/63 [00:02<00:00, 24.09it/s]\n"
     ]
    },
    {
     "name": "stdout",
     "output_type": "stream",
     "text": [
      "Computing results for 50.0% of edges (N=16245)\n"
     ]
    },
    {
     "name": "stderr",
     "output_type": "stream",
     "text": [
      "100%|██████████| 63/63 [00:02<00:00, 24.62it/s]\n"
     ]
    },
    {
     "name": "stdout",
     "output_type": "stream",
     "text": [
      "Computing results for 100% of edges (N=32491)\n"
     ]
    },
    {
     "name": "stderr",
     "output_type": "stream",
     "text": [
      "100%|██████████| 63/63 [00:02<00:00, 30.02it/s]\n"
     ]
    },
    {
     "data": {
      "text/plain": [
       "(1.1192916188517585,\n",
       " 0.9435063420537624,\n",
       " [0.27508439980890137,\n",
       "  0.5786899805790592,\n",
       "  0.8665268341363237,\n",
       "  0.9888468478794957,\n",
       "  1.0679830277387952,\n",
       "  1.1523275740981025,\n",
       "  1.1652301699517138,\n",
       "  1.169403114040587,\n",
       "  1.1709714723046463,\n",
       "  1.0])"
      ]
     },
     "execution_count": 54,
     "metadata": {},
     "output_type": "execute_result"
    }
   ],
   "source": [
    "from evaluate_graph import evaluate_area_under_curve\n",
    "\n",
    "results = evaluate_area_under_curve(model, g, dataloader, partial(metric_fn, loss=False, mean=False),\n",
    "                                    prune=False, node_eval=False, zero_ablate=False)\n",
    "results"
   ]
  },
  {
   "cell_type": "code",
   "execution_count": null,
   "metadata": {},
   "outputs": [],
   "source": [
    "import matplotlib.pyplot as plt\n",
    "\n",
    "pcts = (.001, .002, .005, .01, .02, .05, .1, .2, .5, 1)\n",
    "y_manual = [0.9958861978104762, 0.9859188846891797, 0.9890166612538653, 0.9728832195620323,\n",
    "  0.9722664017578027, 0.9673445221316234, 0.9693843320958183, 0.9702526493631229,\n",
    "  0.9697654606476902, 1.0]\n",
    "y_ig = [0.38012921480271966, 0.8889301955042348, 1.0365184393536053, 1.0472190973877507,\n",
    "  1.0892109438571367, 1.105247548008327, 1.1215011033843585, 1.1222949809095366,\n",
    "  1.1214500129812077, 1.0]\n",
    "y_vanilla =  [0.27508439980890137, 0.5786899805790592, 0.8665268341363237, 0.9888468478794957,\n",
    "  1.0679830277387952, 1.1523275740981025, 1.1652301699517138, 1.169403114040587,\n",
    "  1.1709714723046463, 1.0]\n",
    "plt.xlabel(\"% of edges\")\n",
    "plt.ylabel(\"Faithfulness\")\n",
    "plt.plot(pcts, y_manual, label=\"Manual\")\n",
    "plt.plot(pcts, y_ig, label=\"IG\")\n",
    "plt.plot(pcts, y_vanilla, label=\"Vanilla\")\n",
    "plt.legend()\n",
    "\n",
    "plt.show()"
   ]
  }
 ],
 "metadata": {
  "kernelspec": {
   "display_name": "othello",
   "language": "python",
   "name": "python3"
  },
  "language_info": {
   "codemirror_mode": {
    "name": "ipython",
    "version": 3
   },
   "file_extension": ".py",
   "mimetype": "text/x-python",
   "name": "python",
   "nbconvert_exporter": "python",
   "pygments_lexer": "ipython3",
   "version": "3.10.13"
  }
 },
 "nbformat": 4,
 "nbformat_minor": 2
}<|MERGE_RESOLUTION|>--- conflicted
+++ resolved
@@ -246,13 +246,8 @@
      "name": "stderr",
      "output_type": "stream",
      "text": [
-<<<<<<< HEAD
       "100%|██████████| 63/63 [00:02<00:00, 28.78it/s]\n",
       "100%|██████████| 63/63 [00:09<00:00,  6.87it/s]"
-=======
-      "100%|██████████| 63/63 [00:02<00:00, 28.43it/s]\n",
-      "100%|██████████| 63/63 [00:13<00:00,  4.84it/s]"
->>>>>>> 5c422456
      ]
     },
     {
@@ -287,35 +282,22 @@
      "name": "stderr",
      "output_type": "stream",
      "text": [
-<<<<<<< HEAD
       "  5%|▍         | 3/63 [00:00<00:02, 29.50it/s]"
-=======
-      " 10%|▉         | 6/63 [00:00<00:02, 25.27it/s]"
->>>>>>> 5c422456
-     ]
-    },
-    {
-     "name": "stderr",
-     "output_type": "stream",
-     "text": [
-<<<<<<< HEAD
+     ]
+    },
+    {
+     "name": "stderr",
+     "output_type": "stream",
+     "text": [
       "100%|██████████| 63/63 [00:02<00:00, 30.48it/s]\n",
       "100%|██████████| 63/63 [00:09<00:00,  6.78it/s]"
-=======
-      "100%|██████████| 63/63 [00:02<00:00, 27.40it/s]\n",
-      "100%|██████████| 63/63 [00:09<00:00,  6.91it/s]\n"
->>>>>>> 5c422456
-     ]
-    },
-    {
-     "name": "stdout",
-     "output_type": "stream",
-     "text": [
-<<<<<<< HEAD
+     ]
+    },
+    {
+     "name": "stdout",
+     "output_type": "stream",
+     "text": [
       "Faithfulness: 0.875911667188062\n"
-=======
-      "Faithfulness: 0.9275496414961787\n"
->>>>>>> 5c422456
      ]
     },
     {
@@ -334,11 +316,6 @@
     "baseline = evaluate_baseline(model, dataloader, partial(metric_fn, loss=False, mean=False)).mean().item()\n",
     "g.apply_greedy(250)\n",
     "results1 = evaluate_graph(model, g, dataloader, partial(metric_fn, loss=False, mean=False), prune=True).mean().item()\n",
-<<<<<<< HEAD
-=======
-    "# results2 = evaluate_graph_old(model, g, dataloader, partial(metric_fn, loss=False, mean=False), prune=True).mean().item()\n",
-    "\n",
->>>>>>> 5c422456
     "\n",
     "print(f\"Faithfulness: {results1 / baseline}\")"
    ]
@@ -375,45 +352,10 @@
   },
   {
    "cell_type": "code",
-<<<<<<< HEAD
    "execution_count": 4,
-=======
-   "execution_count": 6,
-   "metadata": {},
-   "outputs": [],
-   "source": [
-    "gem2 = g2.edge_matrices()\n",
-    "gem3 = g3.edge_matrices()"
-   ]
-  },
-  {
-   "cell_type": "code",
-   "execution_count": 7,
    "metadata": {},
    "outputs": [
     {
-     "data": {
-      "text/plain": [
-       "tensor(True)"
-      ]
-     },
-     "execution_count": 7,
-     "metadata": {},
-     "output_type": "execute_result"
-    }
-   ],
-   "source": [
-    "import torch\n",
-    "torch.all(gem2[1] == gem3[1])"
-   ]
-  },
-  {
-   "cell_type": "code",
-   "execution_count": 27,
->>>>>>> 5c422456
-   "metadata": {},
-   "outputs": [
-    {
      "name": "stderr",
      "output_type": "stream",
      "text": [
@@ -424,11 +366,7 @@
      "name": "stderr",
      "output_type": "stream",
      "text": [
-<<<<<<< HEAD
       "100%|██████████| 63/63 [00:02<00:00, 28.79it/s]\n"
-=======
-      "100%|██████████| 63/63 [00:02<00:00, 28.36it/s]\n"
->>>>>>> 5c422456
      ]
     },
     {
@@ -443,41 +381,20 @@
      "name": "stderr",
      "output_type": "stream",
      "text": [
-<<<<<<< HEAD
       "100%|██████████| 63/63 [00:09<00:00,  6.81it/s]\n"
-=======
-      "  0%|          | 0/63 [00:00<?, ?it/s]"
->>>>>>> 5c422456
-     ]
-    },
-    {
-     "name": "stdout",
-     "output_type": "stream",
-     "text": [
-<<<<<<< HEAD
+     ]
+    },
+    {
+     "name": "stdout",
+     "output_type": "stream",
+     "text": [
       "Computing results for 0.2% of edges (N=64)\n"
-=======
-      "<class 'graph.MLPNode'>\n",
-      "<class 'graph.MLPNode'>\n",
-      "<class 'graph.MLPNode'>\n",
-      "<class 'graph.MLPNode'>\n",
-      "<class 'graph.MLPNode'>\n",
-      "<class 'graph.MLPNode'>\n",
-      "<class 'graph.MLPNode'>\n",
-      "<class 'graph.MLPNode'>\n",
-      "<class 'graph.MLPNode'>\n",
-      "<class 'graph.MLPNode'>\n",
-      "<class 'graph.MLPNode'>\n",
-      "<class 'graph.MLPNode'>\n",
-      "<class 'graph.LogitNode'>\n"
->>>>>>> 5c422456
-     ]
-    },
-    {
-     "name": "stderr",
-     "output_type": "stream",
-     "text": [
-<<<<<<< HEAD
+     ]
+    },
+    {
+     "name": "stderr",
+     "output_type": "stream",
+     "text": [
       "100%|██████████| 63/63 [00:09<00:00,  6.74it/s]\n"
      ]
     },
@@ -514,22 +431,6 @@
      "output_type": "stream",
      "text": [
       "Computing results for 2.0% of edges (N=649)\n"
-=======
-      "\n"
-     ]
-    },
-    {
-     "ename": "UnboundLocalError",
-     "evalue": "local variable 'corrupted_logits' referenced before assignment",
-     "output_type": "error",
-     "traceback": [
-      "\u001b[0;31m---------------------------------------------------------------------------\u001b[0m",
-      "\u001b[0;31mUnboundLocalError\u001b[0m                         Traceback (most recent call last)",
-      "Cell \u001b[0;32mIn[27], line 3\u001b[0m\n\u001b[1;32m      1\u001b[0m \u001b[38;5;28;01mfrom\u001b[39;00m \u001b[38;5;21;01mevaluate_graph\u001b[39;00m \u001b[38;5;28;01mimport\u001b[39;00m evaluate_area_under_curve\n\u001b[0;32m----> 3\u001b[0m results \u001b[38;5;241m=\u001b[39m \u001b[43mevaluate_area_under_curve\u001b[49m\u001b[43m(\u001b[49m\u001b[43mmodel\u001b[49m\u001b[43m,\u001b[49m\u001b[43m \u001b[49m\u001b[43mg\u001b[49m\u001b[43m,\u001b[49m\u001b[43m \u001b[49m\u001b[43mdataloader\u001b[49m\u001b[43m,\u001b[49m\u001b[43m \u001b[49m\u001b[43mpartial\u001b[49m\u001b[43m(\u001b[49m\u001b[43mmetric_fn\u001b[49m\u001b[43m,\u001b[49m\u001b[43m \u001b[49m\u001b[43mloss\u001b[49m\u001b[38;5;241;43m=\u001b[39;49m\u001b[38;5;28;43;01mFalse\u001b[39;49;00m\u001b[43m,\u001b[49m\u001b[43m \u001b[49m\u001b[43mmean\u001b[49m\u001b[38;5;241;43m=\u001b[39;49m\u001b[38;5;28;43;01mFalse\u001b[39;49;00m\u001b[43m)\u001b[49m\u001b[43m,\u001b[49m\u001b[43m \u001b[49m\n\u001b[1;32m      4\u001b[0m \u001b[43m                                    \u001b[49m\u001b[43mprune\u001b[49m\u001b[38;5;241;43m=\u001b[39;49m\u001b[38;5;28;43;01mTrue\u001b[39;49;00m\u001b[43m,\u001b[49m\u001b[43m \u001b[49m\u001b[43mnode_eval\u001b[49m\u001b[38;5;241;43m=\u001b[39;49m\u001b[38;5;28;43;01mTrue\u001b[39;49;00m\u001b[43m,\u001b[49m\u001b[43m \u001b[49m\u001b[43mneuron_level\u001b[49m\u001b[38;5;241;43m=\u001b[39;49m\u001b[38;5;28;43;01mTrue\u001b[39;49;00m\u001b[43m)\u001b[49m\n\u001b[1;32m      5\u001b[0m                                     \u001b[38;5;66;03m# prune=True, zero_ablate=False)\u001b[39;00m\n\u001b[1;32m      6\u001b[0m results\n",
-      "File \u001b[0;32m~/MIB-subgraph-track/evaluate_graph.py:183\u001b[0m, in \u001b[0;36mevaluate_area_under_curve\u001b[0;34m(model, graph, dataloader, metrics, prune, quiet, node_eval, neuron_level, run_corrupted, above_curve, log_scale, inverse)\u001b[0m\n\u001b[1;32m    180\u001b[0m         \u001b[38;5;28;01melse\u001b[39;00m:\n\u001b[1;32m    181\u001b[0m             this_graph\u001b[38;5;241m.\u001b[39medges[edge[\u001b[38;5;241m0\u001b[39m]]\u001b[38;5;241m.\u001b[39min_graph \u001b[38;5;241m=\u001b[39m \u001b[38;5;28;01mFalse\u001b[39;00m \u001b[38;5;28;01mif\u001b[39;00m \u001b[38;5;129;01mnot\u001b[39;00m inverse \u001b[38;5;28;01melse\u001b[39;00m \u001b[38;5;28;01mTrue\u001b[39;00m\n\u001b[0;32m--> 183\u001b[0m ablated_score \u001b[38;5;241m=\u001b[39m \u001b[43mevaluate_graph\u001b[49m\u001b[43m(\u001b[49m\u001b[43mmodel\u001b[49m\u001b[43m,\u001b[49m\u001b[43m \u001b[49m\u001b[43mthis_graph\u001b[49m\u001b[43m,\u001b[49m\u001b[43m \u001b[49m\u001b[43mdataloader\u001b[49m\u001b[43m,\u001b[49m\u001b[43m \u001b[49m\u001b[43mmetrics\u001b[49m\u001b[43m,\u001b[49m\n\u001b[1;32m    184\u001b[0m \u001b[43m                               \u001b[49m\u001b[43mprune\u001b[49m\u001b[38;5;241;43m=\u001b[39;49m\u001b[43mprune\u001b[49m\u001b[43m,\u001b[49m\u001b[43m \u001b[49m\u001b[43mquiet\u001b[49m\u001b[38;5;241;43m=\u001b[39;49m\u001b[43mquiet\u001b[49m\u001b[43m,\u001b[49m\u001b[43m \u001b[49m\u001b[43mzero_ablate\u001b[49m\u001b[38;5;241;43m=\u001b[39;49m\u001b[43mnode_eval\u001b[49m\u001b[43m)\u001b[49m\u001b[38;5;241m.\u001b[39mmean()\u001b[38;5;241m.\u001b[39mitem()\n\u001b[1;32m    185\u001b[0m faithfulness \u001b[38;5;241m=\u001b[39m ablated_score \u001b[38;5;241m/\u001b[39m baseline_score\n\u001b[1;32m    186\u001b[0m \u001b[38;5;28mprint\u001b[39m(faithfulness)\n",
-      "File \u001b[0;32m~/MIB-subgraph-track/evaluate_graph.py:114\u001b[0m, in \u001b[0;36mevaluate_graph\u001b[0;34m(model, graph, dataloader, metrics, prune, quiet, zero_ablate, neuron_level)\u001b[0m\n\u001b[1;32m    111\u001b[0m             logits \u001b[38;5;241m=\u001b[39m model(clean_tokens, attention_mask\u001b[38;5;241m=\u001b[39mattention_mask)\n\u001b[1;32m    113\u001b[0m \u001b[38;5;28;01mfor\u001b[39;00m i, metric \u001b[38;5;129;01min\u001b[39;00m \u001b[38;5;28menumerate\u001b[39m(metrics):\n\u001b[0;32m--> 114\u001b[0m     r \u001b[38;5;241m=\u001b[39m metric(logits, \u001b[43mcorrupted_logits\u001b[49m, input_lengths, label)\u001b[38;5;241m.\u001b[39mcpu()\n\u001b[1;32m    115\u001b[0m     \u001b[38;5;28;01mif\u001b[39;00m \u001b[38;5;28mlen\u001b[39m(r\u001b[38;5;241m.\u001b[39msize()) \u001b[38;5;241m==\u001b[39m \u001b[38;5;241m0\u001b[39m:\n\u001b[1;32m    116\u001b[0m         r \u001b[38;5;241m=\u001b[39m r\u001b[38;5;241m.\u001b[39munsqueeze(\u001b[38;5;241m0\u001b[39m)\n",
-      "\u001b[0;31mUnboundLocalError\u001b[0m: local variable 'corrupted_logits' referenced before assignment"
->>>>>>> 5c422456
      ]
     },
     {
@@ -635,14 +536,8 @@
    "source": [
     "from evaluate_graph import evaluate_area_under_curve\n",
     "\n",
-<<<<<<< HEAD
     "results = evaluate_area_under_curve(model, g, dataloader, partial(metric_fn, loss=False, mean=False),\n",
     "                                    prune=True, node_eval=False, zero_ablate=True)\n",
-=======
-    "results = evaluate_area_under_curve(model, g, dataloader, partial(metric_fn, loss=False, mean=False), \n",
-    "                                    prune=True, node_eval=True, neuron_level=True)\n",
-    "                                    # prune=True, zero_ablate=False)\n",
->>>>>>> 5c422456
     "results"
    ]
   },
