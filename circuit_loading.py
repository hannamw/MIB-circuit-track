import json
import torch

from graph import Graph


def load_graph_from_json(json_path: str):
    """
    Load a Graph object from a JSON file.
    The JSON should have the following keys:
        1. 'cfg': Configuration dictionary, containing similar values to a TLens configuration object.
        2. 'nodes': Dict[str, bool] which maps a node name (i.e. 'm11' or 'a0.h11') to a boolean value, indicating if the node is part of the circuit.
        3. 'edges': Dict[str, Dict] which maps an edge name ('node->node') to a dictionary contains values 
        4. 'neurons': Optional[Dict[str, List[bool]]] which maps a node name (i.e. 'm11' or 'a0.h11') to a list of boolean values, indicating which of its neurons are part of the circuit.

    NOTE: This method isn't disk-space efficient, and shouldn't be used when the circuits contains edges between neuron-resolution nodes.
    """

    with open(json_path, 'r') as f:
        d = json.load(f)

    g = Graph.from_model(d['cfg'])
<<<<<<< HEAD
    for name in d['nodes']:
        if type(d['nodes'][name]) == dict:
            in_graph = d['nodes'][name]["in_graph"]
            score = d['nodes'][name]["score"]
        else:
            in_graph = d['nodes'][name]
            score = None

        if name.startswith("m") and "." not in name:    # include all neurons
            if "d_model" in d["cfg"]:
                for neuron in range(d['cfg']['d_model']):
                    g.nodes[f'{name}.{neuron}'].in_graph = in_graph
                    if score is not None:
                        g.nodes[f'{name}.{neuron}'].score = score
            else:
                g.nodes[name].in_graph = in_graph
                if score is not None:
                    g.nodes[name].score = score
        else:
            g.nodes[name].in_graph = in_graph
            g.nodes[name].score = score
        
    for name, info in d['edges'].items():
        g.edges[name].score = info['score']
        g.edges[name].in_graph = info['in_graph']
    
=======
    for name, in_graph in d['nodes'].items():
        g.nodes[name].in_graph = in_graph
    
    for name, info in d['edges'].items():
        g.edges[name].score = info['score']
        g.edges[name].in_graph = info['in_graph']
        
    if 'neurons' in d.keys():
        for name, neurons in d['neurons'].items():
            g.nodes[name].neurons = torch.tensor(neurons).float()

>>>>>>> aa5edf0e
    return g


# TODO: MAYBE CHANGE THE WAY THAT THE EDGES ARE STORED IN THE GRAPH OBJECT TO THE TENSOR BASED ONE, TO SUPPORT EFFICIENT MASKING
def load_graph_from_pt(pt_path):
    """
    Load a graph object from a pytorch-serialized file.
    The file should contain a dict with the following items -
        1. 'cfg': Configuration dictionary, containing similar values to a TLens configuration object.
        2. 'src_nodes': Dict[str, bool] which maps a node name (i.e. 'm11' or 'a0.h11') to a boolean value, indicating if the node is part of the circuit.
        3. 'dst_nodes': List[str] containing the names of the possible destination nodes, in the same order as the edges tensor.
        4. 'edges': torch.tensor[n_src_nodes, n_dst_nodes], where each value in (src, dst) represents the edge score between the src node and dst node.
        5. 'edges_in_graph': torch.tensor[n_src_nodes, n_dst_nodes], where each value in (src, dst) represents if the edge is in the graph or not.
        6. 'neurons': [Optional] torch.tensor[n_src_nodes, d_model], where each value in (src, neuron) indicates whether the neuron is in the graph or not
    """
    d = torch.load(pt_path)
    assert all([k in d.keys() for k in ['cfg', 'src_nodes', 'dst_nodes', 'edges', 'edges_in_graph']]), f"Bad torch circuit file format. Found keys - {d.keys()}, missing keys - {set(['cfg', 'src_nodes', 'dst_nodes', 'edges', 'edges_in_graph']) - set(d.keys())}"
    assert d['edges'].shape == d['edges_in_graph'].shape == (len(d['src_nodes']), len(d['dst_nodes'])), "Bad edges array shape"

    g = Graph.from_model(d['cfg'])

    for name, in_graph in d['src_nodes'].items():
        g.nodes[name].in_graph = in_graph

    # Enumerate over the tensor and fill the edge values in the graph
    for src_idx, src_name in enumerate(d['src_nodes']):
        for dst_idx, dst_name in enumerate(d['dst_nodes']):
            edge_name = f'{src_name}->{dst_name}'
            if edge_name in g.edges.keys():
                g.edges[edge_name].score = d['edges'][src_idx, dst_idx]
                g.edges[edge_name].in_graph = d['edges_in_graph'][src_idx, dst_idx]

    return g<|MERGE_RESOLUTION|>--- conflicted
+++ resolved
@@ -20,7 +20,6 @@
         d = json.load(f)
 
     g = Graph.from_model(d['cfg'])
-<<<<<<< HEAD
     for name in d['nodes']:
         if type(d['nodes'][name]) == dict:
             in_graph = d['nodes'][name]["in_graph"]
@@ -43,11 +42,6 @@
             g.nodes[name].in_graph = in_graph
             g.nodes[name].score = score
         
-    for name, info in d['edges'].items():
-        g.edges[name].score = info['score']
-        g.edges[name].in_graph = info['in_graph']
-    
-=======
     for name, in_graph in d['nodes'].items():
         g.nodes[name].in_graph = in_graph
     
@@ -59,7 +53,6 @@
         for name, neurons in d['neurons'].items():
             g.nodes[name].neurons = torch.tensor(neurons).float()
 
->>>>>>> aa5edf0e
     return g
 
 
